[build-system]
requires = ["setuptools>=42", "wheel"]
build-backend = "setuptools.build_meta"

[project]
name = "cibrrig"
version = "0.9.0"
description = "Tools for data analysis and organization of Neuropixel data recorded on the CIBR rig at SCRI. Influenced by the IBL"
readme = "readme.md"
requires-python = ">=3.10"
authors = [
    {name = "Nicholas E. Bush"}
]
dependencies = [
    "ibllib==3.4.1",
<<<<<<< HEAD
    "spikeinterface==0.102.3", 
=======
    "spikeinterface==0.103.0", 
    "joblib<1.5.0",
>>>>>>> c60b9ea9
    "ipython",
    "myst-parser",
    "sphinx_rtd_theme",
    "sphinx-autoapi",
    "oursin",
    "kilosort[gui]==4.1.0",
]

[project.scripts]
backup = "cibrrig.archiving.backup:main"
npx_preproc = "cibrrig.preprocess.preproc_pipeline:cli"
npx_run_all = "cibrrig.main_pipeline:main"
ephys_to_alf = "cibrrig.archiving.ephys_data_to_alf:cli"
spikesort = "cibrrig.sorting.spikeinterface_ks4:cli"
convert_ks_to_alf = "cibrrig.postprocess.convert_ks_to_alf:main"
ephys_qc = "cibrrig.preprocess.preproc_pipeline:runQC"

[tool.setuptools.packages.find]
exclude = ["_wirings", ".vscode"]

[tool.setuptools]
include-package-data = true<|MERGE_RESOLUTION|>--- conflicted
+++ resolved
@@ -13,12 +13,8 @@
 ]
 dependencies = [
     "ibllib==3.4.1",
-<<<<<<< HEAD
     "spikeinterface==0.102.3", 
-=======
-    "spikeinterface==0.103.0", 
     "joblib<1.5.0",
->>>>>>> c60b9ea9
     "ipython",
     "myst-parser",
     "sphinx_rtd_theme",
