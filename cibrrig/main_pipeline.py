--- conflicted
+++ resolved
@@ -260,10 +260,7 @@
         remove_opto_artifact (bool): Whether to remove opto artifact during preprocessing
         run_ephysQC (bool): Whether to run ephys QC during preprocessing
         compress_locally (bool): Whether to compress data locally before backup. Defaults to True.
-<<<<<<< HEAD
-
-=======
->>>>>>> 6e19bc3d
+
     """
     # Configure logging to a file handler for the session
     _log = setup_logging(local_run_path)
@@ -387,8 +384,4 @@
 if __name__ == "__main__":
     cli()
 
-<<<<<<< HEAD
-# TODO: Add tests for compressed archive workflow
-=======
-#TODO: Preproc and spikesort from archived cbin
->>>>>>> 6e19bc3d
+# TODO: Preproc and spikesort from archived cbin