--- conflicted
+++ resolved
@@ -275,14 +275,10 @@
     gate_paths = utils.get_gates(local_run_path)
     is_alf = check_is_alf(local_run_path, gate_paths)
     if not is_alf:
-<<<<<<< HEAD
+        _log.debug("Not ALF Format")
+        _log.info(f"Backing up local data to {remote_archive_path}")
         # Pass compress_locally parameter to backup function
         backup.no_gui(local_run_path, remote_archive_path, compress_locally=compress_locally)
-=======
-        _log.debug("Not ALF Format")
-        _log.info(f"Backing up local data to {remote_archive_path}")
-        backup.no_gui(local_run_path, remote_archive_path)
->>>>>>> ff5cef22
         # RUN RENAME
         _log.info("Renaming to ALF format")
         ephys_data_to_alf.run(local_run_path)
@@ -340,12 +336,6 @@
 @click.argument("local_run_path", type=click.Path(exists=True))
 @click.argument("remote_working_path", type=click.Path())
 @click.argument("remote_archive_path", type=click.Path())
-<<<<<<< HEAD
-@click.option("--remove_opto_artifact", "-O", is_flag=True, help= 'Remove opto artifact during preprocessing')
-@click.option("--run_ephysqc", "-Q", is_flag=True, help= 'Run ephys QC during preprocessing')
-@click.option("--no_local_compression", is_flag=True, help= 'Use legacy remote compression instead of local compression')
-def cli(local_run_path, remote_working_path, remote_archive_path, remove_opto_artifact=False, run_ephysqc=False, no_local_compression=False):
-=======
 @click.option(
     "--remove_opto_artifact",
     "-O",
@@ -355,14 +345,14 @@
 @click.option(
     "--run_ephysqc", "-Q", is_flag=True, help="Run ephys QC during preprocessing"
 )
+@click.option("--no_local_compression", is_flag=True, help= 'Use legacy remote compression instead of local compression')
 def cli(
     local_run_path,
     remote_working_path,
     remote_archive_path,
     remove_opto_artifact=False,
     run_ephysqc=False,
-):
->>>>>>> ff5cef22
+    no_local_compression=False):
     """
     Command line interface for running the main pipeline.
 
@@ -372,12 +362,8 @@
         remote_archive_path (str): Path to the remote archive directory where compressed freezes are stored
         remove_opto_artifact (bool): Whether to remove opto artifact during preprocessing
         run_ephysQC (bool): Whether to run ephys QC during preprocessing
-<<<<<<< HEAD
         no_local_compression (bool): Whether to use legacy remote compression behavior
-    
-=======
-
->>>>>>> ff5cef22
+
     Returns:
         None
     """
@@ -390,18 +376,11 @@
         remote_archive_path,
         remove_opto_artifact,
         run_ephysqc,
-<<<<<<< HEAD
         compress_locally=not no_local_compression,
-=======
->>>>>>> ff5cef22
     )
 
 
 if __name__ == "__main__":
     cli()
 
-<<<<<<< HEAD
-#TODO: Add tests for compressed archive workflow
-=======
-# TODO: Preproc and spikesort from archived cbin
->>>>>>> ff5cef22
+#TODO: Preproc and spikesort from archived cbin