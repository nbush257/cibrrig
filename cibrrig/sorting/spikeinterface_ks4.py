--- conflicted
+++ resolved
@@ -20,15 +20,7 @@
 import one.alf.io as alfio
 from ibllib.ephys.sync_probes import apply_sync
 
-<<<<<<< HEAD
 # May want to do a "remove duplicate spikes" after manual sorting  - this would allow manual sorting to merge  units that have some, but not a majority, of duplicated spikes
-=======
-logging.basicConfig(stream=sys.stdout, level=logging.INFO)
-_log = logging.getLogger("SI-Kilosort4")
-_log.setLevel(logging.INFO)
-
-
->>>>>>> 53ec4fed
 # Parameters
 if sys.platform == 'linux':
     import joblib
@@ -476,16 +468,8 @@
     # Set paths
     temp_local = probe_local.joinpath(".si")
     PHY_DEST = probe_local.joinpath(label)
-<<<<<<< HEAD
     # Temporary paths that will not be coming with us?
     SORT_PATH = temp_local.joinpath(label)
-=======
-
-    # Temporary paths that will not be coming with us
-    SORT_PATH = temp_local.joinpath(".ks4")
-    ANALYZER_PATH = temp_local.joinpath(".analyzer")
-    PREPROC_PATH = temp_local.joinpath(".preproc")
->>>>>>> 53ec4fed
     MOTION_PATH = temp_local.joinpath(".motion")
     ANALYZER_PATH = temp_local.joinpath('sorting_analyzer')
     probe_local.mkdir(parents=True, exist_ok=True)
@@ -525,15 +509,7 @@
     if COMPUTE_MOTION_SI and USE_MOTION_SI:
         recording = rec_mc
     else:
-<<<<<<< HEAD
         recording = rec_destriped
-=======
-        _log.info("Preprocessed data exists. Loading")
-
-    # ============= Load preprocessed data from disk ============ #
-    recording = si.load(PREPROC_PATH)
-    recording.annotate(is_filtered=True)
->>>>>>> 53ec4fed
 
     # ============= RUN SORTER ==================== #
     if SORT_PATH.exists():
@@ -555,17 +531,13 @@
         sort_rez = ss.run_sorter(
             sorter_name=SORTER,
             recording=recording,
-<<<<<<< HEAD
             grouping_property="group",
-=======
->>>>>>> 53ec4fed
             folder=SORT_PATH.parent.joinpath("ks4_working"),
             verbose=True,
             remove_existing_folder=False,
             **sorter_params,
         )
         sort_rez.save(folder=SORT_PATH)
-<<<<<<< HEAD
     _log.info('Finished sotring:')
     log_elapsed_time(start_time)
     
@@ -603,85 +575,6 @@
     plot_motion(MOTION_PATH,recording)
     shutil.move(str(MOTION_PATH), str(PHY_DEST))
     shutil.move(str(logfile),str(PHY_DEST))
-=======
-
-    print_elapsed_time(start_time)
-    sort_rez = si.remove_duplicated_spikes(sort_rez, censored_period_ms=0.166)
-    
-    
-
-    # ========= analyzer ============= #
-    if ANALYZER_PATH.with_suffix('.zarr').exists():
-        _log.info("Found sorting analyzer. Loading")
-        clean_analyzer = si.load(ANALYZER_PATH.with_suffix('.zarr'))
-    else:
-        analyzer = si.create_sorting_analyzer(sort_rez, recording,sparse=False)
-        analyzer.compute('random_spikes')
-        analyzer.compute('waveforms',**job_kwargs)
-        analyzer.compute('templates')
-        clean_sorting = si.remove_redundant_units(analyzer,duplicate_threshold=0.9)
-        clean_analyzer = analyzer.select_units(clean_sorting.unit_ids)
-        clean_analyzer.compute(['noise_levels','spike_amplitudes','spike_locations','unit_locations'])
-        # clean_analyzer.compute('principal_components',n_components=3,mode='by_channel_global',whiten=True)
-        quality = clean_analyzer.compute('quality_metrics')
-        template = clean_analyzer.compute('template_metrics')
-        # _log.info("Computing correlograms")
-        # clean_analyzer.compute('correlograms')
-        
-        # Save the analyzer
-        # clean_analyzer.delete('waveforms')
-        # clean_analyzer.save_as(format='zarr',folder=ANALYZER_PATH)
-            
-    # Exports
-    si.export_report(clean_analyzer,temp_local.joinpath("report.html"))
-    si.export_to_phy(
-        clean_analyzer,
-        PHY_DEST,
-        use_relative_path=True,
-        copy_binary=True,
-        compute_pc_features=False,
-        **job_kwargs)
-
-    # Label "good" and "mua" units
-    query = f"amplitude_cutoff<{AMPLITUDE_CUTOFF} & sliding_rp_violation<{SLIDING_RP} & abs(amplitude_median)>{AMP_THRESH}"    
-    good_unit_ids = quality.get_data().query(query)
-    good_unit_ids = quality.get_data().query(query).index
-    group = pd.Series(index=clean_analyzer.sorting.unit_ids,dtype='str')
-    group.iloc[:] = 'mua'
-    group.loc[good_unit_ids] = 'good'
-    group.to_csv(PHY_DEST.joinpath('group.tsv'),sep='\t')
-
-
-    print_elapsed_time(start_time)
-
-
-    # ============= AUTOMERGE ============= #
-    _log.info("Getting suggested merges")
-    auto_merge_candidates = si.compute_merge_unit_groups(clean_analyzer)
-    pd.DataFrame(auto_merge_candidates).to_csv(
-        PHY_DEST.joinpath("potential_merges.tsv"), sep="\t"
-    )
-
-    # ============= SAVE METRICS ============= #
-    #
-    locations = clean_analyzer.get_extension('spike_locations').get_data()
-    spike_locations = np.vstack([locations["x"], locations["y"]]).T
-    np.save(PHY_DEST.joinpath("spike_locations.npy"), spike_locations)
-
-    unit_locations = clean_analyzer.get_extension('unit_locations').get_data()
-    np.save(PHY_DEST.joinpath("cluster_locations.npy"), unit_locations)
-
-    shutil.copy(
-        PHY_DEST.joinpath("channel_groups.npy"), PHY_DEST.joinpath("channel_shanks.npy")
-    )
-
-    _log.info("Done sorting!")
-
-    # Move and plot motion info
-    plot_motion(MOTION_PATH)
-    move_motion_info(MOTION_PATH, PHY_DEST)
-    return PHY_DEST
->>>>>>> 53ec4fed
 
 
 @click.command()
