--- conflicted
+++ resolved
@@ -1,3 +1,4 @@
+"""
 """
 Command line script to extract and downsample physiological data from NIDAQ recording.
 The recorded auxiliary data (e.g. diaphragm and pleth) is sampled at 10K.
@@ -14,6 +15,8 @@
 6) Saves to alf standardized files in the session path
 """
 
+"""
+
 import subprocess
 import numpy as np
 from pathlib import Path
@@ -23,30 +26,35 @@
 import sys
 from one.alf import spec
 
+
 try:
     from . import physiology
     from . import nidq_utils
-<<<<<<< HEAD
 except ImportError:
-=======
-except:
->>>>>>> b093c663
     sys.path.append("../")
     import physiology
     import nidq_utils
 import logging
 
+
 logging.basicConfig()
 _log = logging.getLogger("extract_physiology")
+_log = logging.getLogger("extract_physiology")
 _log.setLevel(logging.INFO)
 
 # This is fragile
+if sys.platform == "linux":
+    BM_PATH = "/active/ramirez_j/ramirezlab/nbush/projects/cibrrig/cibrrig/preprocess"
 if sys.platform == "linux":
     BM_PATH = "/active/ramirez_j/ramirezlab/nbush/projects/cibrrig/cibrrig/preprocess"
 else:
     BM_PATH = r"Y:/projects/cibrrig/cibrrig/preprocess"
 
-
+    BM_PATH = r"Y:/projects/cibrrig/cibrrig/preprocess"
+
+
+def _crop_traces(t, x):
+    """
 def _crop_traces(t, x):
     """
     Utility to crop both the time trace and an arbitrary vector to the same length(shortest lenght)
@@ -55,20 +63,27 @@
     :param x:
     :return:
     """
+    """
     tlen = np.min([len(x), len(t)])
     return (t[:tlen], x[:tlen])
+    return (t[:tlen], x[:tlen])
 
 
 def _get_trigger_from_SR(SR):
     """Get the trigger number from the filename
 
     Args:
+        SR (spikeglx.Reader):Spikeglx reader object
+    """
+    assert SR.type == "nidq", "Not a nidaq bin file"
+    label = SR.file_bin.with_suffix("").with_suffix("").stem
         SR (spikeglx.Reader):Spikeglx reader object
     """
     assert SR.type == "nidq", "Not a nidaq bin file"
     label = SR.file_bin.with_suffix("").with_suffix("").stem
     trigger_label = label[-2:]
     _log.debug(f"Extracted trigger label is '{trigger_label}'")
+    return trigger_label
     return trigger_label
 
 
@@ -78,14 +93,21 @@
     dia_df.loc[is_sigh, "breath_type"] = "sigh"
     dia_df["is_sigh"] = is_sigh
     dia_df["is_eupnea"] = dia_df.eval("~is_sigh")
+    is_sigh = physiology.compute_sighs(dia_df["on_sec"].values, dia_df["auc"].values)
+    dia_df["breath_type"] = "eupnea"
+    dia_df.loc[is_sigh, "breath_type"] = "sigh"
+    dia_df["is_sigh"] = is_sigh
+    dia_df["is_eupnea"] = dia_df.eval("~is_sigh")
     return dia_df
 
 
 def run_one(SR, wiring, v_in, inhale_pos, save_path):
+    DS_FACTOR = 10
     DS_FACTOR = 10
     # INIT output variables
     pdiff = np.array([])
     flow = np.array([])
+    dia_filt = np.array([])
     dia_filt = np.array([])
     dia_sub = np.array([])
     temperature = np.array([])
@@ -97,6 +119,12 @@
     has_temperature = False
     has_flowmeter = False
 
+    analog_offset = 16  # Hardcoded offset for the sync map.
+    dia_chan = wiring.get("diaphragm", False)
+    ekg_chan = wiring.get("ekg", False)
+    pdiff_chan = wiring.get("pdiff", False)
+    flowmeter_chan = wiring.get("flowmeter", False)
+    temp_chan = wiring.get("temperature", False)
     analog_offset = 16  # Hardcoded offset for the sync map.
     dia_chan = wiring.get("diaphragm", False)
     ekg_chan = wiring.get("ekg", False)
@@ -119,11 +147,14 @@
         has_flowmeter = True
     if temp_chan:
         temp_chan -= analog_offset
+        temp_chan -= analog_offset
         has_temperature = True
 
     if inhale_pos:
         inhale_dir = 1
+        inhale_dir = 1
     else:
+        inhale_dir = -1
         inhale_dir = -1
 
     save_path = save_path or SR.file_bin.parent
@@ -135,7 +166,10 @@
     t_full = t.copy()
     t = t[::DS_FACTOR]
     sr_sub = sr / DS_FACTOR
-
+    sr_sub = sr / DS_FACTOR
+
+    _log.info(f"Sampling rate is {sr}")
+    _log.info(f"Downsampling to {sr_sub}")
     _log.info(f"Sampling rate is {sr}")
     _log.info(f"Downsampling to {sr_sub}")
 
@@ -148,7 +182,13 @@
     heartbeats = (
         None  # Initialize heartbeats to be none in the case that EKG is not recorded
     )
+    heartbeats = (
+        None  # Initialize heartbeats to be none in the case that EKG is not recorded
+    )
     if has_ekg:
+        _log.info("Processing EKG")
+        heartbeats = nidq_utils.extract_hr_channel(SR, ekg_chan)
+        _, hr_bpm = physiology.compute_avg_hr(heartbeats, t_target=t)
         _log.info("Processing EKG")
         heartbeats = nidq_utils.extract_hr_channel(SR, ekg_chan)
         _, hr_bpm = physiology.compute_avg_hr(heartbeats, t_target=t)
@@ -163,6 +203,14 @@
             )
         )
         t, dia_sub = _crop_traces(t, dia_sub)
+        _log.info("Processing diaphragm")
+        raw_dia, sr_dia = nidq_utils.load_dia_emg(SR, dia_chan)
+        dia_df, dia_sub, sr_dia_sub, HR, dia_filt, heartbeats = (
+            nidq_utils.filt_int_ds_dia(
+                raw_dia, sr_dia, ds_factor=DS_FACTOR, heartbeats=heartbeats
+            )
+        )
+        t, dia_sub = _crop_traces(t, dia_sub)
 
     # Process PDIFF
     if has_pdiff:
@@ -171,6 +219,11 @@
             SR, pdiff_chan, ds_factor=DS_FACTOR, inhale_dir=inhale_dir
         )
         t, pdiff = _crop_traces(t, pdiff)
+        _log.info("Processing pressure differential sensor")
+        pdiff, sr_pdiff = nidq_utils.load_ds_pdiff(
+            SR, pdiff_chan, ds_factor=DS_FACTOR, inhale_dir=inhale_dir
+        )
+        t, pdiff = _crop_traces(t, pdiff)
 
     # Process Flowmeter
     if has_flowmeter:
@@ -179,12 +232,20 @@
             SR, flowmeter_chan, v_in, ds_factor=DS_FACTOR, inhale_dir=inhale_dir
         )
         t, flow = _crop_traces(t, flow)
+        _log.info("Processing flowmeter")
+        flow, sr_flow = nidq_utils.load_ds_process_flowmeter(
+            SR, flowmeter_chan, v_in, ds_factor=DS_FACTOR, inhale_dir=inhale_dir
+        )
+        t, flow = _crop_traces(t, flow)
 
     # Process Temperature
     if has_temperature:
         _log.info("Processing temperature")
         temperature = nidq_utils.extract_temp(SR, temp_chan, ds_factor=DS_FACTOR)
         t, temperature = _crop_traces(t, temperature)
+        _log.info("Processing temperature")
+        temperature = nidq_utils.extract_temp(SR, temp_chan, ds_factor=DS_FACTOR)
+        t, temperature = _crop_traces(t, temperature)
 
     # Save the downsampled data to a mat file
     trigger_label = _get_trigger_from_SR(SR)
@@ -193,18 +254,27 @@
     _log.debug(
         f"{t.shape[0]=}\n{pdiff.shape[0]=}\n{dia_sub.shape[0]=}\n{hr_bpm.shape[0]=}\n{temperature.shape[0]=}\n{flow.shape[0]=}"
     )
+    _log.info("Saving outputs")
+    _log.debug(
+        f"{t.shape[0]=}\n{pdiff.shape[0]=}\n{dia_sub.shape[0]=}\n{hr_bpm.shape[0]=}\n{temperature.shape[0]=}\n{flow.shape[0]=}"
+    )
 
     physiol_df = pd.DataFrame()
     if has_pdiff:
         physiol_df["pdiff"] = pdiff
+        physiol_df["pdiff"] = pdiff
     if has_dia:
+        physiol_df["dia"] = dia_sub
         physiol_df["dia"] = dia_sub
     if has_ekg:
         physiol_df["hr_bpm"] = hr_bpm
+        physiol_df["hr_bpm"] = hr_bpm
     if has_temperature:
+        physiol_df["temperature"] = temperature
         physiol_df["temperature"] = temperature
     if has_flowmeter:
         physiol_df["flowmeter"] = flow
+        physiol_df["flowmeter"] = flow
 
     fn_physiol = spec.to_alf(
         "physiology", "table", "pqt", "cibrrig", extra=trigger_label
@@ -215,12 +285,28 @@
     fn_heartbeat = spec.to_alf(
         "heartbeat", "times", "npy", "cibrrig", extra=trigger_label
     )
+    fn_physiol = spec.to_alf(
+        "physiology", "table", "pqt", "cibrrig", extra=trigger_label
+    )
+    fn_physiol_timestamps = spec.to_alf(
+        "physiology", "times", "npy", "cibrrig", extra=trigger_label
+    )
+    fn_heartbeat = spec.to_alf(
+        "heartbeat", "times", "npy", "cibrrig", extra=trigger_label
+    )
     physiol_df.to_parquet(save_path.joinpath(fn_physiol))
     np.save(save_path.joinpath(fn_physiol_timestamps), t)
 
+    np.save(save_path.joinpath(fn_physiol_timestamps), t)
+
     if has_ekg:
         np.save(save_path.joinpath(fn_heartbeat), heartbeats)
-
+        np.save(save_path.joinpath(fn_heartbeat), heartbeats)
+
+    fn_breath_onsets = spec.to_alf(
+        "breaths", "times", "npy", "cibrrig", extra=trigger_label
+    )
+    fn_breaths = spec.to_alf("breaths", "table", "pqt", "cibrrig", extra=trigger_label)
     fn_breath_onsets = spec.to_alf(
         "breaths", "times", "npy", "cibrrig", extra=trigger_label
     )
@@ -231,28 +317,46 @@
         dia_df.drop(
             ["on_samp", "off_samp", "duration_samp", "pk_samp"], axis=1, inplace=True
         )
+        dia_df.drop(
+            ["on_samp", "off_samp", "duration_samp", "pk_samp"], axis=1, inplace=True
+        )
 
         # Compute sighs from diaphragm
         dia_df = label_sighs(dia_df)
 
         # Save breaths features
         dia_df.to_parquet(save_path.joinpath(fn_breaths), index=False)
+        # Save breaths features
+        dia_df.to_parquet(save_path.joinpath(fn_breaths), index=False)
 
         breath_onsets = dia_df["on_sec"].values
         np.save(save_path.joinpath(fn_breath_onsets), breath_onsets)
+        breath_onsets = dia_df["on_sec"].values
+        np.save(save_path.joinpath(fn_breath_onsets), breath_onsets)
 
         fn_dia_filt = spec.to_alf(
             "diaphragm", "filtered", "npy", "cibrrig", extra=trigger_label
         )
         np.save(save_path.joinpath(fn_dia_filt), dia_filt)
-
+        fn_dia_filt = spec.to_alf(
+            "diaphragm", "filtered", "npy", "cibrrig", extra=trigger_label
+        )
+        np.save(save_path.joinpath(fn_dia_filt), dia_filt)
+
+        fn_dia_filt_times = spec.to_alf(
+            "diaphragm", "times", "npy", "cibrrig", extra=trigger_label
+        )
+        np.save(save_path.joinpath(fn_dia_filt_times), t_full)
         fn_dia_filt_times = spec.to_alf(
             "diaphragm", "times", "npy", "cibrrig", extra=trigger_label
         )
         np.save(save_path.joinpath(fn_dia_filt_times), t_full)
     else:
         dia_df = pd.DataFrame()  # Write an empty table so breathmetrics has a filename
+        dia_df = pd.DataFrame()  # Write an empty table so breathmetrics has a filename
         dia_df.to_parquet(save_path.joinpath(fn_breaths))
+        np.save(save_path.joinpath(fn_breath_onsets), np.array([]))
+
         np.save(save_path.joinpath(fn_breath_onsets), np.array([]))
 
 
@@ -261,29 +365,51 @@
 # At this point I don't know how best to incorporate this matlab script into a python workflow without hacking paths
 def run(session_path, v_in=9, inhale_pos=False, save_path=None, debug=False):
     """
+# TODO:
+# Running this not from the cibrrig preprocess folder is problematic because it needs to run the breathmetrics_proc.m file
+# At this point I don't know how best to incorporate this matlab script into a python workflow without hacking paths
+def run(session_path, v_in=9, inhale_pos=False, save_path=None, debug=False):
+    """
     Set chan to -1 if no data is recorded.
     """
+    """
     _log.setLevel(logging.DEBUG) if debug else None
 
     session_path = Path(session_path)
+    save_path = save_path or session_path.joinpath("alf")
     save_path = save_path or session_path.joinpath("alf")
     save_path.mkdir(exist_ok=True)
     ephys_path = session_path.joinpath("raw_ephys_data")
     _log.debug(f"Looking for ephys in : {ephys_path}")
     ni_fn_list = list(ephys_path.glob("*nidq.bin"))
+    ephys_path = session_path.joinpath("raw_ephys_data")
+    _log.debug(f"Looking for ephys in : {ephys_path}")
+    ni_fn_list = list(ephys_path.glob("*nidq.bin"))
     ni_fn_list.sort()
     _log.debug(f"Found Nidaq data: {ni_fn_list}")
+    _log.debug(f"Found Nidaq data: {ni_fn_list}")
 
     for ni_fn in ni_fn_list:
+        _log.info(f"Processing {ni_fn}")
         _log.info(f"Processing {ni_fn}")
         SR = spikeglx.Reader(ni_fn)
         ni_wiring = spikeglx.get_sync_map(ni_fn.parent)
         run_one(SR, ni_wiring, v_in, inhale_pos, save_path)
+        run_one(SR, ni_wiring, v_in, inhale_pos, save_path)
         trigger_label = _get_trigger_from_SR(SR)
         has_pdiff = "pdiff" in ni_wiring.keys()
         has_flow = "flowmeter" in ni_wiring.keys()
+        has_pdiff = "pdiff" in ni_wiring.keys()
+        has_flow = "flowmeter" in ni_wiring.keys()
 
         if has_pdiff or has_flow:
+            _log.info("=" * 50)
+            _log.info("Sending to Breathmetrics")
+            command = [
+                "matlab",
+                "-batch",
+                f"breathmetrics_proc('{save_path}','{trigger_label}')",
+            ]
             _log.info("=" * 50)
             _log.info("Sending to Breathmetrics")
             command = [
@@ -293,10 +419,13 @@
             ]
             try:
                 subprocess.run(command, check=True, cwd=BM_PATH)
+                subprocess.run(command, check=True, cwd=BM_PATH)
                 # Rewrite using pandas for a strange compatability issue
+                fn = list(save_path.glob(f"*breaths*table*{trigger_label}*.pqt"))[0]
                 fn = list(save_path.glob(f"*breaths*table*{trigger_label}*.pqt"))[0]
                 aa = pd.read_parquet(fn)
                 aa.to_parquet(fn)
+
 
             except Exception as e:
                 _log.error(e)
@@ -307,12 +436,22 @@
                     + "=" * 15
                 )
                 _log.error("=" * 50)
+                _log.error("=" * 50)
+                _log.error(
+                    "=" * 15
+                    + "BREATHMETRICS FAILED Is it installed on the Matlab path or are you not running from the preprocess folder?!!"
+                    + "=" * 15
+                )
+                _log.error("=" * 50)
                 import time
+
 
                 time.sleep(5)
                 continue
 
         else:
+            _log.info("No airflow signal so not performing BM")
+
             _log.info("No airflow signal so not performing BM")
 
 
@@ -324,7 +463,15 @@
 @click.option("--debug", is_flag=True)
 def main(session_path, v_in, inhale_pos, save_path, debug):
     run(session_path, v_in, inhale_pos, save_path, debug)
-
-
+@click.argument("session_path")
+@click.option("-v", "--v_in", "v_in", default=9, type=float, show_default=True)
+@click.option("-i", "--inhale_pos", is_flag=True, default=False, show_default=True)
+@click.option("-s", "--save_path", "save_path", default=None, show_default=True)
+@click.option("--debug", is_flag=True)
+def main(session_path, v_in, inhale_pos, save_path, debug):
+    run(session_path, v_in, inhale_pos, save_path, debug)
+
+
+if __name__ == "__main__":
 if __name__ == "__main__":
     main()