'''
Command line script to extract and downsample physiological data from NIDAQ recording.
The recorded auxiliary data (e.g. diaphragm and pleth) is sampled at 10K.
While the high sampling rate is critical to acquire good EMG, it is excessive for both
the integrated and the pleth.

This script does the following:
1) Downsamples the Flow/Pdiff  traces by 10x to be input into breathmetrics (BM does filtering and processing)
2) Filters the EMG (300-5K)
3) Integrates the EMG with a triangular window
4) Downsamples the integrated EMG by 10x to match the pleth
5) Extracts features from the integrated EMG.
6) Extracts heart rate from EKG channel if recorded
6) Saves to alf standardized files in the session path
'''
import subprocess
import numpy as np
from pathlib import Path
import click
import pandas as pd
import spikeglx
from one.alf import spec
try:
    from . import physiology
    from . import nidq_utils
except:
    import sys
    sys.path.append('../')
    import physiology
    import nidq_utils
import logging
logging.basicConfig()
_log = logging.getLogger('extract_physiology')
_log.setLevel(logging.INFO)


def _crop_traces(t,x):
    '''
    Utility to crop both the time trace and an arbitrary vector to the same length(shortest lenght)
    useful to preven off by one errors
    :param t:
    :param x:
    :return:
    '''
    tlen = np.min([len(x), len(t)])
    return(t[:tlen],x[:tlen])


def _get_trigger_from_SR(SR):
    """Get the trigger number from the filename

    Args:
        SR (spikeglx.Reader):Spikeglx reader object  
    """    
    assert SR.type=='nidq', 'Not a nidaq bin file'
    label = SR.file_bin.with_suffix('').with_suffix('').stem
    trigger_label = label[-2:]
    _log.debug(f"Extracted trigger label is '{trigger_label}'")
    return(trigger_label)


def label_sighs(dia_df):
    is_sigh = physiology.compute_sighs(dia_df['on_sec'].values,dia_df['auc'].values)
    dia_df['breath_type'] = 'eupnea'
    dia_df.loc[is_sigh,'breath_type'] = 'sigh'
    dia_df['is_sigh'] = is_sigh
    dia_df['is_eupnea'] = dia_df.eval('~is_sigh')
    return dia_df


def run_one(SR, wiring, v_in, inhale_pos, save_path):
    DS_FACTOR=10
    # INIT output variables
    pdiff = np.array([])
    flow = np.array([])
    dia_filt= np.array([])
    dia_sub = np.array([])
    temperature = np.array([])
    heartbeats = np.array([])
    hr_bpm = np.array([])
    has_dia = False
    has_ekg = False
    has_pdiff = False
    has_temperature = False
    has_flowmeter = False

    analog_offset = 16 # Hardcoded offset for the sync map.
    dia_chan = wiring.get('diaphragm',False)
    ekg_chan = wiring.get('ekg',False)
    pdiff_chan = wiring.get('pdiff',False)
    flowmeter_chan = wiring.get('flowmeter',False)
    temp_chan = wiring.get('temperature',False)

    # Need explicit booleans because channel can be 0
    if dia_chan:
        dia_chan -= analog_offset
        has_dia = True
    if ekg_chan:
        ekg_chan -= analog_offset
        has_ekg = True
    if pdiff_chan:
        pdiff_chan -= analog_offset
        has_pdiff = True
    if flowmeter_chan:
        flowmeter_chan -= analog_offset
        has_flowmeter = True
    if temp_chan:
        temp_chan -=  analog_offset 
        has_temperature = True

    if inhale_pos:
        inhale_dir=1
    else:
        inhale_dir=-1


    save_path = save_path or SR.file_bin.parent

    # LOAD Memory map from SGLX
    sr = SR.fs
    # Get tvec
    t = nidq_utils.get_tvec_from_SR(SR)
    t_full = t.copy()
    t = t[::DS_FACTOR]
    sr_sub = sr/DS_FACTOR

    _log.info(f'Sampling rate is {sr}')
    _log.info(f'Downsampling to {sr_sub}')

    # Process diaphragm
    # Must do before explicit ekg processing because it attempts
    # to find the heartbeats, but it is not as good as the
    # explicit EKG channel and so we want to overwrite heartbeats with those data if they exist

    # Process EKG
    heartbeats = None # Initialize heartbeats to be none in the case that EKG is not recorded
    if has_ekg:
        _log.info('Processing EKG')
        heartbeats = nidq_utils.extract_hr_channel(SR,ekg_chan)
        _,hr_bpm = physiology.compute_avg_hr(heartbeats,t_target=t)

    # Process dia
    if has_dia:
        _log.info('Processing diaphragm')
        raw_dia,sr_dia = nidq_utils.load_dia_emg(SR,dia_chan)
        dia_df,dia_sub,sr_dia_sub,HR,dia_filt,heartbeats = nidq_utils.filt_int_ds_dia(raw_dia,sr_dia,ds_factor=DS_FACTOR,heartbeats=heartbeats)
        t,dia_sub = _crop_traces(t,dia_sub)


    # Process PDIFF
    if has_pdiff:
        _log.info('Processing pressure differential sensor')
        pdiff,sr_pdiff = nidq_utils.load_ds_pdiff(SR, pdiff_chan,ds_factor=DS_FACTOR,inhale_dir=inhale_dir)
        t,pdiff = _crop_traces(t,pdiff)

    # Process Flowmeter
    if has_flowmeter:
        _log.info('Processing flowmeter')
        flow,sr_flow = nidq_utils.load_ds_process_flowmeter(SR,flowmeter_chan,v_in,ds_factor=DS_FACTOR,inhale_dir=inhale_dir)
        t,flow = _crop_traces(t,flow)

    # Process Temperature
    if has_temperature:
        _log.info('Processing temperature')
        temperature = nidq_utils.extract_temp(SR,temp_chan,ds_factor=DS_FACTOR)
        t,temperature = _crop_traces(t,temperature)

    # Save the downsampled data to a mat file
    trigger_label = _get_trigger_from_SR(SR)

    _log.info('Saving outputs')
    _log.debug(f'{t.shape[0]=}\n{pdiff.shape[0]=}\n{dia_sub.shape[0]=}\n{hr_bpm.shape[0]=}\n{temperature.shape[0]=}\n{flow.shape[0]=}')

    physiol_df = pd.DataFrame()
    if has_pdiff:
        physiol_df['pdiff'] = pdiff
    if has_dia:
        physiol_df['dia'] = dia_sub 
    if has_ekg:
        physiol_df['hr_bpm'] = hr_bpm
    if has_temperature:
        physiol_df['temperature'] = temperature
    if has_flowmeter:
        physiol_df['flowmeter'] = flow

    fn_physiol = spec.to_alf('physiology','table','pqt','cibrrig',extra=trigger_label)
    fn_physiol_timestamps =  spec.to_alf('physiology','times','npy','cibrrig',extra=trigger_label)
    fn_heartbeat = spec.to_alf('heartbeat','times','npy','cibrrig',extra=trigger_label)
    physiol_df.to_parquet(save_path.joinpath(fn_physiol))
    np.save(save_path.joinpath(fn_physiol_timestamps),t)
    
    if has_ekg:
        np.save(save_path.joinpath(fn_heartbeat),heartbeats)

    fn_breath_onsets = spec.to_alf('breaths','times','npy','cibrrig',extra=trigger_label)
    fn_breaths = spec.to_alf('breaths','table','pqt','cibrrig',extra=trigger_label)

    if has_dia:
        # But strip the data referenced to the 10K sampling
        dia_df.drop(['on_samp','off_samp','duration_samp','pk_samp'],axis=1,inplace=True)

        # Compute sighs from diaphragm
        dia_df = label_sighs(dia_df)

        # Save breaths features 
        dia_df.to_parquet(save_path.joinpath(fn_breaths),index=False)

        breath_onsets = dia_df['on_sec'].values
        np.save(save_path.joinpath(fn_breath_onsets),breath_onsets)

        fn_dia_filt = spec.to_alf('diaphragm','filtered','npy','cibrrig',extra=trigger_label)
        np.save(save_path.joinpath(fn_dia_filt),dia_filt)

        fn_dia_filt_times = spec.to_alf('diaphragm','times','npy','cibrrig',extra=trigger_label)
        np.save(save_path.joinpath(fn_dia_filt_times),t_full)
    else:
        dia_df = pd.DataFrame() # Write an empty table so breathmetrics has a filename
        dia_df.to_parquet(save_path.joinpath(fn_breaths))
        np.save(save_path.joinpath(fn_breath_onsets),np.array([]))

        
def run(session_path, v_in=9, inhale_pos=False, save_path=None,debug=False):
    '''
    Set chan to -1 if no data is recorded.
    '''
    _log.setLevel(logging.DEBUG) if debug else None

    session_path = Path(session_path)
    save_path = save_path or session_path.joinpath('alf')
    save_path.mkdir(exist_ok=True)
    ephys_path = session_path.joinpath('raw_ephys_data')
    _log.debug(f'Looking for ephys in : {ephys_path}')
    ni_fn_list = list(ephys_path.glob('*nidq.bin'))
    ni_fn_list.sort()
    _log.debug(f'Found Nidaq data: {ni_fn_list}')

    for ni_fn in ni_fn_list:
        _log.info(f'Processing {ni_fn}')
        SR = spikeglx.Reader(ni_fn)
        ni_wiring = spikeglx.get_sync_map(ni_fn.parent)
        run_one(SR,ni_wiring,v_in,inhale_pos,save_path)
        trigger_label = _get_trigger_from_SR(SR)
        has_pdiff = 'pdiff' in ni_wiring.keys()
        has_flow = 'flowmeter' in ni_wiring.keys()

        if has_pdiff or has_flow:
            _log.info('='*50)
            _log.info('Sending to Breathmetrics')
            command = ['matlab','-batch',f"breathmetrics_proc('{save_path}','{trigger_label}')"]
            try:
                subprocess.run(command,check=True)
                # Rewrite using pandas for a strange compatability issue
                fn = list(save_path.glob(f'*breaths*table*{trigger_label}*.pqt'))[0]
                aa = pd.read_parquet(fn)
                aa.to_parquet(fn)
                
            except Exception as e:
                _log.error(e)
                _log.error('='*50)
                _log.error('='*15+ 'BREATHMETRICS FAILED Is it installed on the Matlab path?!!'+ '='*15)
                _log.error('='*50)
                import time
                time.sleep(5)
                continue

        else:
            _log.info('No airflow signal so not performing BM')
        

<<<<<<< HEAD
=======
@click.command()
@click.argument('session_path')
@click.option('-v','--v_in','v_in',default=9,type=float,show_default=True)
@click.option('-i','--inhale_pos',is_flag=True,default=False,show_default=True)
@click.option('-s','--save_path','save_path',default=None,show_default=True)
@click.option('--debug',is_flag=True)
def main(session_path, v_in, inhale_pos, save_path,debug):
    run(session_path, v_in, inhale_pos, save_path,debug)


>>>>>>> 56aa7d7a
if __name__=='__main__':
    main()<|MERGE_RESOLUTION|>--- conflicted
+++ resolved
@@ -267,8 +267,6 @@
             _log.info('No airflow signal so not performing BM')
         
 
-<<<<<<< HEAD
-=======
 @click.command()
 @click.argument('session_path')
 @click.option('-v','--v_in','v_in',default=9,type=float,show_default=True)
@@ -279,6 +277,5 @@
     run(session_path, v_in, inhale_pos, save_path,debug)
 
 
->>>>>>> 56aa7d7a
 if __name__=='__main__':
     main()