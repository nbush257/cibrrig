import matplotlib.pyplot as plt
import numpy as np
import matplotlib.colors as mcolors
from .utils.utils import weighted_histogram, parse_opto_log, validate_intervals
from one.alf.io import AlfBunch
import seaborn as sns
from matplotlib.collections import LineCollection
from mpl_toolkits.mplot3d.art3d import Line3DCollection
from matplotlib.cm import ScalarMappable
from matplotlib.patches import FancyArrowPatch

# Maps laser wavelengths to hex codes
laser_colors = {473: "#00b7ff", 565: "#d2ff00", 635: "#ff0000"}


def plot_laser(laser_in, **kwargs):
    """
    Flexibly overlay laser stimulation.

    Args:
        laser_in (AlfBunch or array-like): The laser data to be plotted. Can be an AlfBunch object or an array of intervals.
        **kwargs: Additional keyword arguments to be passed to the plotting functions. These may include:
            mode (str): The plotting mode. Options are "shade", "bar", "vline", or any other (defaults to steps).
            ax (matplotlib.axes.Axes): The axes object to plot on. If None, a new figure and axes will be created.
            amp_label (str): Label for the amplitude axis when plotting amplitudes.
            wavelength (int): Laser wavelength in nm, used to determine the color of the plot.
            alpha (float or array-like): The alpha (transparency) value(s) for shaded areas.
            color (str or tuple): The color to use for plotting. If not provided, a default color based on wavelength is used.
            query (str): Query string to filter the data (only used in _plot_laser_log).
            rotation (int): Rotation angle for text annotations (only used in _plot_laser_log).
            fontsize (int): Font size for text annotations (only used in _plot_laser_log).
            Any other keyword arguments accepted by matplotlib plotting functions.

    Returns:
        matplotlib.axes.Axes: The axes object containing the plot.

    Notes:
        This function determines the appropriate plotting method based on the input type:
        - If laser_in is an AlfBunch object with a 'category' key, it calls _plot_laser_log.
        - If laser_in is an AlfBunch object without a 'category' key, it calls _plot_laser_alf.
        - For other input types, it calls _plot_laser_intervals.

        The specific kwargs used may vary depending on which underlying plotting function is called.
    """

    if isinstance(laser_in, AlfBunch):
        if "category" in laser_in.keys():
            ax = _plot_laser_log(laser_in, **kwargs)
        else:
            ax = _plot_laser_alf(laser_in, **kwargs)
    else:
        ax = _plot_laser_intervals(laser_in, **kwargs)
    return ax


def _plot_laser_alf(laser_in, **kwargs):
    """
    Plot laser data from a "laser" AlfBunch.

    Args:
        laser_in (AlfBunch): The AlfBunch object containing laser data.
        **kwargs: Additional keyword arguments to be passed to _plot_laser_intervals.

    Notes:
        This function extracts intervals and amplitudes from the AlfBunch object and calls
        _plot_laser_intervals with the appropriate parameters. It determines whether to use
        milliwatts or volts for the amplitude label based on the available keys in laser_in.
    """
    intervals = laser_in.intervals
    if "amplitudesMilliwatts" in laser_in.keys():
        amplitudes = laser_in.amplitudesMilliwatts
        amp_label = "mW"
    elif "amplitudesVolts" in laser_in.keys():
        amplitudes = laser_in.amplitudesVolts
        amp_label = "command volts"
    else:
        amplitudes = None

    _plot_laser_intervals(intervals, amplitudes, amp_label=amp_label, **kwargs)


def _plot_laser_intervals(
    intervals,
    amplitudes=None,
    ax=None,
    mode="shade",
    amp_label="",
    wavelength=473,
    alpha=0.2,
    **kwargs,
):
    """
    Plot laser intervals from arrays.

    Args:
        intervals (array-like): Array of laser intervals, where each interval is [start_time, end_time].
        amplitudes (array-like, optional): Array of amplitude values corresponding to each interval.
        ax (matplotlib.axes.Axes, optional): The axes object to plot on. If None, a new figure and axes will be created.
        mode (str, optional): The plotting mode. Options are "shade", "bar", "vline", or any other (defaults to steps).
        amp_label (str, optional): Label for the amplitude axis when plotting amplitudes.
        wavelength (int, optional): Laser wavelength in nm, used to determine the color of the plot. Default is 473.
        alpha (float or array-like, optional): The alpha (transparency) value(s) for shaded areas. Default is 0.2.
        **kwargs: Additional keyword arguments to be passed to the plotting functions.

    Returns:
        matplotlib.axes.Axes: The axes object containing the plot.

    Notes:
        This function supports multiple plotting modes:
        - "shade": Shades the intervals on the plot.
        - "bar": Plots horizontal bars for each interval.
        - "vline": Plots vertical lines at the start of each interval.
        - Any other mode defaults to plotting steps of the amplitudes.

        The function handles color selection based on the wavelength and can use a list
        of alpha values for varying transparency across intervals.
    """
    if ax is None:
        f = plt.figure()
        ax = f.add_subplot(111)

    try:
        iter(alpha)
        alpha_list = True
    except Exception:
        alpha_list = False

    if kwargs.get("color") is not None:
        color = kwargs.pop("color")
    else:
        color = laser_colors[wavelength]

    if mode == "shade":
        for ii, stim in enumerate(intervals):
            aa = alpha[ii] if alpha_list else alpha
            ax.axvspan(stim[0], stim[1], color=color, alpha=aa, **kwargs)
    elif mode == "bar":
        yy = ax.get_ylim()[1]
        yy = np.ones_like(intervals[:, 0]) * yy * 0.95
        ax.hlines(
            yy,
            intervals[:, 0],
            intervals[:, 1],
            color=color,
            **kwargs,
        )
    elif mode == "vline":
        y0 = ax.get_ylim()[0]
        y0 = np.ones_like(intervals[:, 0]) * y0

        y1 = ax.get_ylim()[1]
        y1 = np.ones_like(intervals[:, 0]) * y1
        ax.vlines(intervals[:, 0], y0, y1, color=color, **kwargs)
    else:
        # interleave zeros for the offsets
        print(f"mode {mode} not found. Plotting as steps")
        ax = ax.twinx()
        if amplitudes is None:
            new_amps = np.vstack(
                [np.zeros_like(intervals[:, 0]), np.ones_like(intervals[:, 0])]
            ).T.ravel()
        else:
            new_amps = np.vstack([np.zeros_like(amplitudes), amplitudes]).T.ravel()
        ax.step(intervals.ravel(), new_amps, color=laser_colors[wavelength], **kwargs)
        ax.set_ylabel(amp_label)
    plt.xlabel("Time (s)")
    return ax


def _plot_laser_log(log, query=None, rotation=45, fontsize=6, **kwargs):
    """
    Plot laser data from a "log" AlfBunch object.

    Args:
        log (AlfBunch): The AlfBunch object containing laser log data.
        query (str, optional): Query string to filter the data. Default is None.
        rotation (int, optional): Rotation angle for text annotations. Default is 45.
        fontsize (int, optional): Font size for text annotations. Default is 6.
        **kwargs: Additional keyword arguments to be passed to _plot_laser_intervals.

    Returns:
        matplotlib.axes.Axes: The axes object containing the plot.

    Notes:
        This function extracts opto data from the log, plots the intervals using _plot_laser_intervals,
        and adds text annotations for each interval. It handles both milliwatt and voltage amplitudes.
    """
    opto_df = log.to_df().query('category=="opto"')
    intervals = opto_df[["start_time", "end_time"]].values
    if "amplitude_mw" in opto_df.keys():
        amps = opto_df["amplitude_mw"]
        amp_units = "mW"
    else:
        amps = opto_df["amplitude"]
        amp_units = "command_volts"

    ax = _plot_laser_intervals(
        intervals, amplitudes=amps, amp_label=amp_units, **kwargs
    )
    if query:
        opto_df = opto_df.query(query)
    for _, rr in opto_df.iterrows():
        s = parse_opto_log(rr)
        # TODO: Fix text going big
        ax.text(
            np.mean([rr.start_time, rr.end_time]),
            plt.gca().get_ylim()[1],
            s,
            rotation=rotation,
            fontsize=fontsize,
        )
    return ax


def _create_ax(dims, projection=None):
    """
    Create a new figure and axis.

    Args:
        dims (list): Dimensions to plot.
        projection (str, optional): Type of projection for 3D plots.

    Returns:
        tuple: Figure and Axes objects.
    """
    f = plt.figure()
    ax = f.add_subplot(projection=projection)
    return f, ax


def _setup_colorbar(ax, p, vmin, vmax, colorbar_title):
    """
    Set up a colorbar for the plot.

    Args:
        ax (Axes): The axes object to add the colorbar to.
        p: The plot object to create the colorbar from.
        vmin (float): Minimum value for the colorbar.
        vmax (float): Maximum value for the colorbar.
        colorbar_title (str): Title for the colorbar.
    """
    cbar = plt.colorbar(p, ax=ax, pad=0.1, orientation="horizontal", location="top")
    cbar.set_label(colorbar_title)
    cbar.set_ticks([vmin, 0, vmax])
    cbar.solids.set_alpha(1)


def plot_projection_line_multicondition(
<<<<<<< HEAD
    X, tbins, intervals, colors, dims=[0, 1], ax=None, alpha=0.5,lw=1,**kwargs
=======
    X, tbins, intervals, colors, dims=[0, 1], ax=None, alpha=0.5, lw=1
>>>>>>> b5ae76c8
):
    """
    Plot low-D projection with unique coloring for the given intervals.

    Args:
        X (array): Data to plot.
        tbins (array): Time bins.
        intervals (array): Start and end times for each condition.
        colors (list): Colors for each condition.
        dims (list): Dimensions to plot.
        ax (Axes, optional): Axes to plot on.
        alpha (float): Alpha value for transparency.
        lw (float): Line width.

    Returns:
        Axes: The axes object containing the plot.
    """
    validate_intervals(intervals[:, 0], intervals[:, 1], overlap_ok=True)
    assert len(colors) == intervals.shape[0]

    if ax is None:
<<<<<<< HEAD
        f = plt.figure()
        if len(dims) == 2:
            ax = f.add_subplot()
        elif len(dims) == 3:
            ax = f.add_subplot(projection="3d")

    if (len(dims)==3) and (kwargs.get('lims',None) is None):
        lim = np.nanmax(np.abs(X))
        lims = [-lim,lim]
        kwargs['lims'] = lim

    for ii, cc in enumerate(colors):
        t0, tf = intervals[ii]
        s0, sf = np.searchsorted(tbins, [t0, tf])
=======
        _, ax = _create_ax(dims, projection="3d" if len(dims) == 3 else None)
>>>>>>> b5ae76c8

    for (t0, tf), cc in zip(intervals, colors):
        s0, sf = np.searchsorted(tbins, [t0, tf])
        X_sub = X[s0 - 1 : sf, :]
<<<<<<< HEAD
        ax = plot_projection_line(
            X_sub, dims=dims, cvar=None, color=cc, alpha=alpha, ax=ax,lw=lw,**kwargs
        )
=======
        plot_projection_line(X_sub, dims=dims, color=cc, alpha=alpha, ax=ax, lw=lw)

>>>>>>> b5ae76c8
    return ax


def plot_projection_line(X, cvar=None, dims=[0, 1], cmap="viridis", **kwargs):
    """
    Plot low-d projection as a line. Optionally

    Args:
        X (array): Data to plot.
        cvar (array, optional): Color variable.
        dims (list): Dimensions to plot.
        cmap (str): Colormap to use.
        **kwargs: Additional keyword arguments.

    Keyword Args:
        ax (matplotlib.axes.Axes, optional): The axes to plot on. If not provided, a new figure and axes will be created.
        color (str, optional): Color of the line if cvar is not provided. Default is "k" (black).
        alpha (float, optional): The alpha blending value, between 0 (transparent) and 1 (opaque). Default is 0.5.
        lw (float, optional): The line width. Default is 0.5.
        vmin (float, optional): Minimum of the colormap range. If not provided, it's inferred from cvar.
        vmax (float, optional): Maximum of the colormap range. If not provided, it's inferred from cvar.
        colorbar_title (str, optional): Title for the colorbar. Default is an empty string.
        title (str, optional): Title for the plot. Only used in 3D plots. Default is an empty string.
        lims (list, optional): The x, y, (and z for 3D) limits of the plot as [min, max]. Only used in 3D plots. Default is [-4, 4].
        pane_color (color, optional): Color of the panes in 3D plots. If None, default matplotlib style is used.
        plot_colorbar (bool, optional): Whether to plot the colorbar. Only used in 3D plots. Default is True.

    Returns:
        Axes: The axes object containing the plot.
    """
    if len(dims) == 2:
        return _plot_projection_line_2D(X, cvar, dims, cmap=cmap, **kwargs)
    elif len(dims) == 3:
<<<<<<< HEAD
        ax = _plot_projection_line_3D(X, cvar, dims=dims, cmap=cmap,**kwargs)
=======
        return _plot_projection_line_3D(X, cvar, dims=dims, **kwargs)
>>>>>>> b5ae76c8
    else:
        raise ValueError("Number of dims must be two or three")


def _plot_projection_line_2D(
    X,
    cvar=None,
    dims=[0, 1],
    cmap="viridis",
    color="k",
    ax=None,
    alpha=0.5,
    vmin=None,
    vmax=None,
    lw=0.5,
<<<<<<< HEAD
    colorbar_title='',
    plot_colorbar=True,
    **kwargs
=======
    colorbar_title="",
    **kwargs,
>>>>>>> b5ae76c8
):
    """
    Plot 2D projection line.

    Args:
        X (array): Data to plot.
        cvar (array, optional): Color variable.
        dims (list): Dimensions to plot.
        cmap (str): Colormap to use.
        color (str): Color for the line if cvar is None.
        ax (Axes, optional): Axes to plot on.
        alpha (float): Alpha value for transparency.
        vmin (float, optional): Minimum value for colormap.
        vmax (float, optional): Maximum value for colormap.
        lw (float): Line width.
        colorbar_title (str): Title for the colorbar.
        **kwargs: Additional keyword arguments.

<<<<<<< HEAD
    segments = np.stack([X[:-1,dims], X[1:,dims]], axis=1)
    use_arrow = kwargs.pop('use_arrow',None)
    if use_arrow:
        a,b, =  segments[-1]
        arrow=FancyArrowPatch(a,b,arrowstyle='-|>',color=color,lw=lw,alpha=alpha,mutation_scale=10)
        segments = segments[:-1]

=======
    Returns:
        Axes: The axes object containing the plot.
    """
    if ax is None:
        _, ax = _create_ax(dims)

    segments = np.stack([X[:-1, dims], X[1:, dims]], axis=1)
    lc = LineCollection(segments, alpha=alpha, lw=lw, **kwargs)
>>>>>>> b5ae76c8

    if cvar is not None:
        vmin = vmin or np.min(cvar)
        vmax = vmax or np.max(cvar)
        norm = mcolors.Normalize(vmin=vmin, vmax=vmax)
        lc.set_array(cvar)
        lc.set_cmap(cmap)
        lc.set_norm(norm)
        _setup_colorbar(ax, lc, vmin, vmax, colorbar_title)
    else:
        lc.set_color(color)

    ax.add_collection(lc)
    if use_arrow:
        ax.add_patch(arrow)

    ax.autoscale()
<<<<<<< HEAD
    ax.set_aspect('equal')
    ax.set_xlabel(f'Dim {dims[0]+1}')
    ax.set_ylabel(f'Dim {dims[1]+1}')

    if cvar is not None and plot_colorbar:
        cbar = plt.colorbar(lc, ax=ax,pad=0.1,orientation='horizontal',location='top')
        cbar.set_label(colorbar_title)
        cbar.set_ticks([vmin,0,vmax])
        cbar.solids.set_alpha(1)

=======
    ax.set_aspect("equal")
    ax.set_xlabel(f"Dim {dims[0]+1}")
    ax.set_ylabel(f"Dim {dims[1]+1}")
>>>>>>> b5ae76c8

    return ax


def _plot_projection_line_3D(
    X,
    cvar=None,
    dims=[0, 1, 2],
    cmap="viridis",
    color="k",
    ax=None,
    title="",
    alpha=0.5,
    lims=None,
    pane_color=None,
    colorbar_title="",
    plot_colorbar=True,
    vmin=None,
    vmax=None,
    lw=0.5,
    **kwargs,
):
    """
    Plot 3D projection line.

    Args:
        X (array): Data to plot.
        cvar (array, optional): Color variable.
        dims (list): Dimensions to plot.
        cmap (str): Colormap to use.
        color (str): Color for the line if cvar is None.
        ax (Axes3D, optional): 3D axes to plot on.
        title (str): Title for the plot.
        alpha (float): Alpha value for transparency.
        lims (list): Limits for the axes.
        pane_color: Color for the panes.
        colorbar_title (str): Title for the colorbar.
        plot_colorbar (bool): Whether to plot the colorbar.
        vmin (float, optional): Minimum value for colormap.
        vmax (float, optional): Maximum value for colormap.
        lw (float): Line width.
        **kwargs: Additional keyword arguments.

    Returns:
        Axes3D: The 3D axes object containing the plot.
    """
    if ax is None:
        _, ax = _create_ax(dims, projection="3d")

    segments = np.stack([X[:-1, dims], X[1:, dims]], axis=1)
    lc = Line3DCollection(segments, alpha=alpha, lw=lw, **kwargs)

    if cvar is not None:
        vmin = vmin or np.min(cvar)
        vmax = vmax or np.max(cvar)
        norm = mcolors.Normalize(vmin=vmin, vmax=vmax)
        colors = plt.get_cmap(cmap)(norm(cvar[:-1]))
        lc.set_color(colors)
        if plot_colorbar:
            sm = ScalarMappable(cmap=cmap, norm=norm)
            sm.set_array(colors)
            _setup_colorbar(ax, sm, vmin, vmax, colorbar_title)
    else:
        lc.set_color(color)

    ax.add_collection(lc)
    ax.autoscale()
    if lims is None:
        lim = np.nanmax(np.abs(X[:,dims]))
        lims = [-lim,lim]

    _clean_3d_axes(ax, title, dims, pane_color, lims=lims)

    return ax


def plot_projection(X, dims, **kwargs):
    """
    Plot projection in 2D or 3D.

    Args:
        X (array): Data to plot.
        dims (list): Dimensions to plot.
        **kwargs: Additional keyword arguments.

    Keyword Args:
        ax (matplotlib.axes.Axes, optional): The axes to plot on. If not provided, a new figure and axes will be created.
        color (str, optional): The color of the data points or lines. Default is "k" (black) if no color variable (`cvar`) is provided.
        alpha (float, optional): Transparency level for the points. Should be between 0 (fully transparent) and 1 (fully opaque).
            - Default is 0.5.
        lw (float, optional): Line width for plotting. Applies if plotting a line plot. Default is 0.5.
        vmin (float, optional): Minimum value for the colormap if a color variable (`cvar`) is used. If not specified, it's inferred from `cvar`.
        vmax (float, optional): Maximum value for the colormap if a color variable (`cvar`) is used. If not specified, it's inferred from `cvar`.
        colorbar_title (str, optional): Title for the colorbar. Default is an empty string.
        title (str, optional): Title for the plot. Only used in 3D plots. Default is an empty string.
        lims (list, optional): Axis limits for the plot. Should be a list of `[min, max]` values.
            - Default is [-4, 4] for 3D plots.
        pane_color (str, optional): Background color of the 3D panes in 3D plots. If `None`, default style is used.
        plot_colorbar (bool, optional): Whether to include a colorbar in the plot. Only applies to 3D plots when `cvar` is used. Default is True.
        s (float, optional): Size of the markers used in the scatter plot. Default is 1.
        cmap (str, optional): Colormap to use when plotting with a color variable (`cvar`). Default is "viridis".
        cvar (array-like, optional): An array of values used to color the data points. If provided, `cmap` is applied.
        s (float, optional): Size of the markers in the scatter plot. Default is 1.

    Returns:
        tuple: Figure and Axes objects.
    """
    if len(dims) == 2:
        return plot_2D_projection(X, dims, **kwargs)
    elif len(dims) == 3:
        return plot_3D_projection(X, dims, **kwargs)
    else:
        raise ValueError(f"Number of plotted dimensions must be 2 or 3. {dims=}")


def plot_3D_projection(
    X,
    dims=[0, 1, 2],
    cvar=None,
    ax=None,
    title="",
    s=1,
    vmin=None,
    vmax=None,
    cmap="viridis",
    c="k",
    alpha=0.2,
    lims=None,
    plot_colorbar=True,
    colorbar_title="",
    pane_color=None,
    **kwargs,
):
    """
    Plot 3D projection.

    Args:
        X (array): Data to plot.
        dims (list): Dimensions to plot.
        cvar (array, optional): Color variable.
        ax (Axes3D, optional): 3D axes to plot on.
        title (str): Title for the plot.
        s (float): Size of the markers.
        vmin (float, optional): Minimum value for colormap.
        vmax (float, optional): Maximum value for colormap.
        cmap (str): Colormap to use.
        c (str): Color for the markers if cvar is None.
        alpha (float): Alpha value for transparency.
        lims (list): Limits for the axes.
        plot_colorbar (bool): Whether to plot the colorbar.
        colorbar_title (str): Title for the colorbar.
        pane_color: Color for the panes.
        **kwargs: Additional keyword arguments.

    Returns:
        tuple: Figure and Axes3D objects.
    """
    assert len(dims) == 3, f"Must choose 3 dimensions to plot. Chose {dims}"

    if ax is None:
        _, ax = _create_ax(dims, projection="3d")
    if cvar is None:
        p = ax.scatter(
            X[:, dims[0]],
            X[:, dims[1]],
            X[:, dims[2]],
            c=cvar,
            s=s,
            alpha=alpha,
            cmap=cmap,
            vmin=vmin,
            vmax=vmax,
            **kwargs,
        )
    else:
        p = ax.scatter(
            X[:, dims[0]],
            X[:, dims[1]],
            X[:, dims[2]],
            c=c,
            s=s,
            alpha=alpha,
            cmap=None,
            vmin=vmin,
            vmax=vmax,
            **kwargs,
        )

    if cvar is not None and plot_colorbar:
        _setup_colorbar(
            ax, p, vmin or np.min(cvar), vmax or np.max(cvar), colorbar_title
        )

    ax.autoscale()
    if lims is None:
        lim = np.nanmax(np.abs(X[:,dims]))
        lims = [-lim,lim]
    _clean_3d_axes(ax, title, dims, pane_color, lims=lims)

<<<<<<< HEAD
    return ax


def _clean_3d_axes(ax, title, dims, pane_color, lims=None):
    ax.set_title(title)

    if lims is not None:
        ax.set_xlim(lims)
        ax.set_ylim(lims)
        ax.set_zlim(lims)

    ax.set_xlabel(f"Dim {dims[0]+1}")
    ax.set_ylabel(f"Dim {dims[1]+1}")
    ax.set_zlabel(f"Dim {dims[2]+1}")

    ax.grid(False)

    if pane_color is not None:
        ax.xaxis.set_pane_color(pane_color)  # Set the color of the x-axis pane
        ax.yaxis.set_pane_color(pane_color)  # Set the color of the y-axis pane
        ax.zaxis.set_pane_color(pane_color)  # Set the color of the z-axis pane
    return ax 
=======
    return ax.get_figure(), ax
>>>>>>> b5ae76c8


def plot_2D_projection(
    X,
    dims=[0, 1],
    cvar=None,
    ax=None,
    title="",
    s=1,
    vmin=None,
    vmax=None,
    cmap="viridis",
    c="C1",
    alpha=0.2,
    lims=[-4, 4],
    plot_colorbar=True,
    colorbar_title="",
):
    """
    Plot 2D projection.

    Args:
        X (array): Data to plot.
        dims (list): Dimensions to plot.
        cvar (array, optional): Color variable.
        ax (Axes, optional): Axes to plot on.
        title (str): Title for the plot.
        s (float): Size of the markers.
        vmin (float, optional): Minimum value for colormap.
        vmax (float, optional): Maximum value for colormap.
        cmap (str): Colormap to use.
        c (str): Color for the markers if cvar is None.
        alpha (float): Alpha value for transparency.
        lims (list): Limits for the axes.
        plot_colorbar (bool): Whether to plot the colorbar.
        colorbar_title (str): Title for the colorbar.

    Returns:
        tuple: Figure and Axes objects.
    """
    assert len(dims) == 2, f"Must choose 2 dimensions to plot. Chose {dims}"

    if ax is None:
        _, ax = _create_ax(dims)

    if cvar is None:
        p = ax.scatter(
            X[:, dims[0]],
            X[:, dims[1]],
            c=c,
            s=s,
            alpha=alpha,
            cmap=None,
            vmin=vmin,
            vmax=vmax,
        )
    else:
        p = ax.scatter(
            X[:, dims[0]],
            X[:, dims[1]],
            c=cvar,
            s=s,
            alpha=alpha,
            cmap=cmap,
            vmin=vmin,
            vmax=vmax,
        )

    if cvar is not None and plot_colorbar:
        _setup_colorbar(
            ax, p, vmin or np.min(cvar), vmax or np.max(cvar), colorbar_title
        )

    ax.set_title(title)
    ax.autoscale()
    ax.set_aspect("equal")
    ax.set_xlabel(f"Dim {dims[0]+1}")
    ax.set_ylabel(f"Dim {dims[1]+1}")
    ax.spines[["right", "top"]].set_visible(False)

    return ax.get_figure(), ax


def plot_polar_average(
    x,
    y,
    t,
    ax=None,
    t0=None,
    tf=None,
    color="k",
    bins=50,
    multi="sem",
    alpha=0.3,
    **plot_kwargs,
):
    """
    Plot covariate `y` as a function of phase `x` on a polar.

    If t0,tf are arrays, will average over multiple intervals

    Args:
        x (1D numpy array): Phase data with values in the range [-pi, pi].
        y (1D numpy array): Signal data to be plotted against `x`.
        t (1D numpy array): Time data corresponding to `x` and `y`.
        ax (matplotlib.axes.Axes, optional): The axes object to plot on. If None, a new figure and axes are created. Defaults to None.
        t0 (int, float, or list, optional): Start time(s) for epoch selection. If a list or array, averages over multiple epochs are computed. Defaults to None.
        tf (int, float, or list, optional): End time(s) for epoch selection, matching the format of `t0`. Defaults to None.
        color (str or list, optional): Line color(s) for the plot. Defaults to 'k'.
        bins (int, optional): Number of bins for the polar histogram. Defaults to 50.
        multi (str, optional): Specifies the method for calculating the shaded region. Options are 'std' for standard deviation or 'sem' for standard error of the mean. Defaults to 'sem'.
        alpha (float, optional): Transparency of the shaded region. Defaults to 0.3.
        **plot_kwargs: Additional keyword arguments passed to `ax.plot`.

    Returns:
        tuple: A tuple containing:
            - `f`: The created figure object (or None if `ax` was provided).
            - `ax`: The axes object used for plotting.
            - `y_polar_out`: 2D numpy array of the polar data averaged over epochs.
            - `phase_bins`: Phase bin centers for the plot.

    Example:
        >>> plot_polar_average(x, y, t, t0=0, tf=10, color='b', bins=30, multi='std')
    """

    try:
        iter(t0)
    except Exception:
        t0 = [t0]

    try:
        iter(tf)
    except Exception:
        tf = [tf]

    if type(color) is not list:
        color = [color]

    assert len(t0) == len(tf), f"{len(t0)=} and {len(tf)=}; they must have same shape"

    y_polar_out = []

    for ii, (start, stop) in enumerate(zip(t0, tf)):
        s0, sf = np.searchsorted(t, [start, stop])
        phase_bins, y_polar = weighted_histogram(
            x[s0:sf], y[s0:sf], bins=bins, wrap=True
        )
        y_polar_out.append(y_polar)

    y_polar_out = np.vstack(y_polar_out)
    m = np.mean(y_polar_out, 0)

    # Plotting
    if ax is None:
        f = plt.figure()
        ax = f.add_subplot(projection="polar")
    else:
        f = None

    if multi == "sem":
        lb = m - np.nanstd(y_polar_out, 0) / np.sqrt(y_polar_out.shape[0])
        ub = m + np.nanstd(y_polar_out, 0) / np.sqrt(y_polar_out.shape[0])
        ax.plot(phase_bins, np.mean(y_polar_out, 0), color=color[0], **plot_kwargs)
        ax.fill_between(phase_bins, lb, ub, color=color[0], alpha=alpha)
    elif multi == "std":
        lb = m - np.nanstd(y_polar_out, 0)
        ub = m + np.nanstd(y_polar_out, 0)
        ax.plot(phase_bins, np.mean(y_polar_out, 0), color=color[0], **plot_kwargs)
        ax.fill_between(phase_bins, lb, ub, color=color[0], alpha=alpha)
    else:
        for ii, y_polar in enumerate(y_polar_out):
            if len(color) == 1:
                c = color[0]
            else:
                c = color[ii]
            ax.plot(phase_bins, y_polar, color=c, **plot_kwargs)
    clean_polar_axis(ax)
    return (f, ax, y_polar_out, phase_bins)


def plot_reset_curve(
    breaths,
    events,
    wavelength=473,
    annotate=False,
    norm=True,
    plot_tgl=True,
    n_control=100,
):
    """
    Plot a reset curve for optogenetic stimulation, showing phase-dependent effects on breathing cycles.

    Args:
        breaths (AlfBunch): Breath timing data with attributes: 'times', 'IBI', and 'duration_sec'.
        events (np.ndarray): 1D array of stimulation/event times.
        wavelength (int, optional): Wavelength of optogenetic stimulus. Defaults to 473.
        annotate (bool, optional): If True, add annotations and color overlays to the plot. Defaults to False.
        norm (bool, optional): If True, normalizes time to phase (0-1) for plotting. Defaults to True.
        plot_tgl (bool, optional): If True, creates a plot; if False, returns computed data. Defaults to True.
        n_control (int, optional): Number of random control points for a control distribution. Defaults to 100.

    Returns:
        tuple:
            - `cycle_stim_time`: Normalized/raw times of stimulation relative to breath onset.
            - `cycle_duration`: Normalized/raw breath cycle durations following stimulation.
            - `cycle_stim_time_rand`: Control times for stimulation from random event times.
            - `cycle_duration_rand`: Control breath cycle durations for random events.
    """

    def _get_relative_times(times, events):
        idx_last = np.searchsorted(times, events) - 1
        idx_next = idx_last + 1
        return events - times[idx_last], times[idx_next] - events

    # Filter breaths within the event range
    t0, tf = events.min(), events.max()
    valid_breaths = (breaths.times > t0) & (breaths.times < tf)
    mean_IBI, mean_dur = (
        breaths.IBI[valid_breaths].mean(),
        breaths.duration_sec[valid_breaths].mean(),
    )

    norm_value = mean_IBI if norm else 1

    # Calculate random control data
    rand_samp = np.random.uniform(low=t0, high=tf, size=n_control)
    t_last_rand, t_next_rand = _get_relative_times(breaths.times, rand_samp)
    cycle_duration_rand = (t_next_rand + t_last_rand) / norm_value
    cycle_stim_time_rand = t_last_rand / norm_value

    # Calculate stimulation event data
    t_last, t_next = _get_relative_times(breaths.times, events)
    cycle_duration = (t_next + t_last) / norm_value
    cycle_stim_time = t_last / norm_value

    # Plot control data
    if plot_tgl:
        plt.plot(
            cycle_stim_time_rand, cycle_duration_rand, "ko", ms=3, alpha=0.5, mew=0
        )

    # Plot stimulation event data
    if plot_tgl:
        plt.plot(
            cycle_stim_time,
            cycle_duration,
            "o",
            color=laser_colors[wavelength],
            mec="k",
            mew=0,
        )

    # Return computed data if plot is disabled
    if not plot_tgl:
        return (
            cycle_stim_time,
            cycle_duration,
            cycle_stim_time_rand,
            cycle_duration_rand,
        )

    # Plot aesthetics
    def _prettify_plot(norm, mean_dur, mean_IBI):
        if norm:
            plt.axvline(mean_dur / mean_IBI, color="k", ls="--", lw=0.5)
            plt.axhline(1, color="k", ls="--", lw=0.5)
            plt.plot([0, 2], [0, 2], color="tab:red")
            plt.xlabel("Stim time (normalized)")
            plt.ylabel("Cycle duration (normalized)")
            plt.xlim(0, 1.5)
            plt.ylim(0, 2)
            plt.xticks([0, 0.5, 1])
            plt.yticks([0, 1, 2])
        else:
            xmax = np.max(np.concatenate([t_last, t_last_rand]))
            ymax = np.max(np.concatenate([t_next, t_next_rand]))
            plt.axvline(mean_dur, color="k", ls="--", lw=0.5)
            plt.axhline(mean_IBI, color="k", ls="--", lw=0.5)
            plt.plot(
                [0, mean_dur + mean_IBI], [0, mean_IBI + mean_dur], color="tab:red"
            )
            plt.xlabel("Time since last breath onset (s)")
            plt.ylabel("Total time between breaths (s)")
            plt.xlim([0, xmax])
            plt.ylim([0, ymax * 1.1])

    _prettify_plot(norm, mean_dur, mean_IBI)

    # Add annotations and overlays if requested
    if annotate:

        def _add_annotations(mean_dur, mean_IBI):
            plt.text(
                0.01, 1.5, "Prolong inspiration", ha="left", va="bottom", rotation=90
            )
            plt.text(
                0.01, 0.01, "Shorten inspiration", ha="left", va="bottom", rotation=90
            )
            plt.text(
                mean_dur / mean_IBI + 0.01,
                mean_dur / mean_IBI + 0.05,
                "Phase advance",
                rotation=90,
            )
            plt.text(mean_dur / mean_IBI + 0.01, 1.5, "Phase delay", rotation=90)

            plt.fill_between(
                [0, mean_dur / mean_IBI],
                [0, mean_dur / mean_IBI],
                [1, 1],
                color="tab:purple",
                alpha=0.2,
            )
            plt.fill_between(
                [0, mean_dur / mean_IBI], [1, 1], [2, 2], color="tab:green", alpha=0.2
            )

            pts = np.array(
                [
                    [mean_dur / mean_IBI, 1],
                    [1, 1],
                    [1.5, 1.5],
                    [1.5, 2],
                    [mean_dur / mean_IBI, 2],
                ]
            )
            plt.fill(pts[:, 0], pts[:, 1], color="tab:orange", alpha=0.2)
            plt.fill_between(
                [mean_dur / mean_IBI, 1],
                [mean_dur / mean_IBI, 1],
                [1, 1],
                color="tab:grey",
                alpha=0.2,
            )

            plt.text(
                mean_dur / mean_IBI / 2,
                mean_dur / mean_IBI / 2 * 0.8,
                "Lower bound",
                color="tab:red",
                rotation=26,
            )
            plt.text(
                mean_dur / mean_IBI / 2,
                plt.gca().get_ylim()[1],
                "Inspiration",
                ha="center",
                va="top",
            )
            plt.text(
                mean_dur / mean_IBI + (1 - mean_dur / mean_IBI) / 2,
                plt.gca().get_ylim()[1],
                "Expiration",
                ha="center",
                va="top",
            )

        _add_annotations(mean_dur, mean_IBI)

    sns.despine()
    return cycle_stim_time, cycle_duration, cycle_stim_time_rand, cycle_duration_rand


def plot_sweeps(xt, x, times, pre, post, ax=None, **kwargs):
    """
    Time-aligns a trace `x` to event times specified in `times`.

    Args:
        xt (array-like): Time values corresponding to the signal trace `x`.
        x (array-like): Signal trace data to be plotted.
        times (array-like): Event times to align the trace `x` to.
        pre (float): Time before each event to start the trace.
        post (float): Time after each event to end the trace.
        ax (matplotlib.axes.Axes, optional): Axes to plot on. If None, a new figure and axes will be created. Default is None.
        **kwargs: Additional keyword arguments passed to `ax.plot`, such as line style or color.

    Returns:
        ax: matplotlib axis
    """
    if ax is None:
        f = plt.figure()
        ax = f.add_subplot()
    for tt in times:
        t0 = tt - pre
        tf = tt + post
        s0, st, sf = np.searchsorted(xt, [t0, tt, tf])
        ax.plot(xt[s0:sf] - xt[st], x[s0:sf], **kwargs)
    return ax


def plot_most_likely_dynamics(
    model,
    xlim=(-4, 4),
    ylim=(-3, 3),
    nxpts=20,
    nypts=20,
    alpha=0.8,
    ax=None,
    figsize=(3, 3),
    colors=[f"C{x}" for x in range(7)],
):
    """
    Plotting of underlying vector fields from Linderman Lab
    """

    K = model.K
    assert model.D == 2
    x = np.linspace(*xlim, nxpts)
    y = np.linspace(*ylim, nypts)
    X, Y = np.meshgrid(x, y)
    xy = np.column_stack((X.ravel(), Y.ravel()))

    # Get the probability of each state at each xy location
    z = np.argmax(xy.dot(model.transitions.Rs.T) + model.transitions.r, axis=1)

    if ax is None:
        fig = plt.figure(figsize=figsize)
        ax = fig.add_subplot(111)

    for k, (A, b) in enumerate(zip(model.dynamics.As, model.dynamics.bs)):
        dxydt_m = xy.dot(A.T) + b - xy

        zk = z == k
        if zk.sum(0) > 0:
            ax.quiver(
                xy[zk, 0],
                xy[zk, 1],
                dxydt_m[zk, 0],
                dxydt_m[zk, 1],
                color=colors[k % len(colors)],
                alpha=alpha,
            )

    ax.set_xlabel("$x_1$")
    ax.set_ylabel("$x_2$")

    return ax


def plot_most_likely_dynamics_3D(
    model,
    xlim=(-4, 4),
    ylim=(-3, 3),
    zlim=(-3, 3),
    nxpts=10,
    nypts=10,
    nzpts=10,
    alpha=0.2,
    ax=None,
    figsize=(3, 3),
    length=0.2,
    colors=[f"C{x}" for x in range(7)],
):
    """
    Extension of the linderman vectorfield plot to 3D

    """
    assert model.D == 3
    x = np.linspace(*xlim, nxpts)
    y = np.linspace(*ylim, nypts)
    z = np.linspace(*zlim, nzpts)

    X, Y, Z = np.meshgrid(x, y, z, indexing="ij")

    xyz = np.column_stack((X.ravel(), Y.ravel(), Z.ravel()))

    # Get the probability of each state at each xyz location
    k_state = np.argmax(xyz.dot(model.transitions.Rs.T) + model.transitions.r, axis=1)

    if ax is None:
        fig = plt.figure(figsize=figsize)
        ax = fig.add_subplot(111, projection="3d")

    for k, (A, b) in enumerate(zip(model.dynamics.As, model.dynamics.bs)):
        dxyzdt_m = xyz.dot(A.T) + b - xyz

        zk = k_state == k
        if zk.sum(0) > 0:
            ax.quiver(
                xyz[zk, 0],
                xyz[zk, 1],
                xyz[zk, 2],
                dxyzdt_m[zk, 0],
                dxyzdt_m[zk, 1],
                dxyzdt_m[zk, 2],
                color=colors[k % len(colors)],
                alpha=alpha,
                length=length,
            )
    ax.set_xlabel("$x_1$")
    ax.set_ylabel("$x_2$")
    ax.set_zlabel("$x_3$")
    ax.grid(visible=False)
    plt.tight_layout()

<<<<<<< HEAD

    return ax
# TODO: plot most likely dynamics slice
=======
    return ax


def _clean_3d_axes(ax, title, dims, pane_color, lims):
    """Modify 3D axes to be cleaner:
            Set title
            set axis labels
            make limits equal
            turn off grid
            set background color
    Args:
        ax (matplotlib.axes._subplots.Axes3DSubplot): The 3D axes object to customize.
        title (str): The title of the plot.
        dims (tuple or list of ints): Dimensions to label the axes, corresponding to the 3D data dimensions (e.g., (0, 1, 2) for first three components).
        pane_color (tuple or None): RGB color to set for the panes (background of each axis). Use None for default color.
        lims (tuple or list of floats): Axis limits to set for x, y, and z axes (e.g., (-1, 1) to set limits for all axes).

    Returns:
        ax (matplotlib.axes._subplots.Axes3DSubplot): The modified axes object.

    Example:
        ax = fig.add_subplot(111, projection='3d')
        _clean_3d_axes(ax, "3D Plot", (0, 1, 2), (0.9, 0.9, 0.9, 0.5), (-1, 1))
    """
    ax.set_title(title)

    ax.set_xlim(lims)
    ax.set_ylim(lims)
    ax.set_zlim(lims)

    ax.set_xlabel(f"Dim {dims[0]+1}")
    ax.set_ylabel(f"Dim {dims[1]+1}")
    ax.set_zlabel(f"Dim {dims[2]+1}")

    ax.grid(False)

    if pane_color is not None:
        ax.xaxis.set_pane_color(pane_color)  # Set the color of the x-axis pane
        ax.yaxis.set_pane_color(pane_color)  # Set the color of the y-axis pane
        ax.zaxis.set_pane_color(pane_color)  # Set the color of the z-axis pane
    return ax
>>>>>>> b5ae76c8


def clean_polar_axis(ax):
    """
    Clean the appearance of a polar plot.
    Use pi/2 (90 degrees) angular ticks, no internal radial ticks, and set labels to mathtext pi

    Args:
        ax (matplotlib.projections.polar.PolarAxes): The polar axes object to modify.

    Example:
        ax = plt.subplot(projection='polar')
        clean_polar_axis(ax)
    """
    ax.set_yticks([ax.get_yticks()[-1]])
    ax.set_xticks([0, np.pi / 2, np.pi, np.pi * 3 / 2])
    ax.set_xticklabels(["0", "$\\frac{\pi}{2}$", "$\pi$", "$\\frac{-\pi}{2}$"])


def clean_linear_radial_axis(ax):
    """
    Clean the appearance of a plot with a range o [-pi,pi] but on a normal, linear axis
    Sets ticks to every pi/2 interval and uses math text.

    Args:
        ax (matplotlib.axes._subplots.AxesSubplot): The axes object to modify.

    Example:
        ax = plt.subplot()
        clean_linear_radial_axis(ax)
    """
    ax.set_xticks([-np.pi, -np.pi / 2, 0, np.pi / 2, np.pi])
    ax.set_xticklabels(
        ["$-\pi$", "$\\frac{-\pi}{2}$", "0", "$\\frac{\pi}{2}$", "$\pi$"]
    )
    sns.despine(trim=True)<|MERGE_RESOLUTION|>--- conflicted
+++ resolved
@@ -1,13 +1,13 @@
+import matplotlib.colors as mcolors
 import matplotlib.pyplot as plt
 import numpy as np
-import matplotlib.colors as mcolors
-from .utils.utils import weighted_histogram, parse_opto_log, validate_intervals
-from one.alf.io import AlfBunch
 import seaborn as sns
-from matplotlib.collections import LineCollection
-from mpl_toolkits.mplot3d.art3d import Line3DCollection
 from matplotlib.cm import ScalarMappable
 from matplotlib.patches import FancyArrowPatch
+from mpl_toolkits.mplot3d.art3d import Line3DCollection
+from one.alf.io import AlfBunch
+
+from .utils.utils import parse_opto_log, validate_intervals, weighted_histogram
 
 # Maps laser wavelengths to hex codes
 laser_colors = {473: "#00b7ff", 565: "#d2ff00", 635: "#ff0000"}
@@ -246,11 +246,7 @@
 
 
 def plot_projection_line_multicondition(
-<<<<<<< HEAD
-    X, tbins, intervals, colors, dims=[0, 1], ax=None, alpha=0.5,lw=1,**kwargs
-=======
-    X, tbins, intervals, colors, dims=[0, 1], ax=None, alpha=0.5, lw=1
->>>>>>> b5ae76c8
+    X, tbins, intervals, colors, dims=[0, 1], ax=None, alpha=0.5, lw=1, **kwargs
 ):
     """
     Plot low-D projection with unique coloring for the given intervals.
@@ -272,36 +268,14 @@
     assert len(colors) == intervals.shape[0]
 
     if ax is None:
-<<<<<<< HEAD
-        f = plt.figure()
-        if len(dims) == 2:
-            ax = f.add_subplot()
-        elif len(dims) == 3:
-            ax = f.add_subplot(projection="3d")
-
-    if (len(dims)==3) and (kwargs.get('lims',None) is None):
-        lim = np.nanmax(np.abs(X))
-        lims = [-lim,lim]
-        kwargs['lims'] = lim
-
-    for ii, cc in enumerate(colors):
-        t0, tf = intervals[ii]
-        s0, sf = np.searchsorted(tbins, [t0, tf])
-=======
         _, ax = _create_ax(dims, projection="3d" if len(dims) == 3 else None)
->>>>>>> b5ae76c8
 
     for (t0, tf), cc in zip(intervals, colors):
         s0, sf = np.searchsorted(tbins, [t0, tf])
         X_sub = X[s0 - 1 : sf, :]
-<<<<<<< HEAD
         ax = plot_projection_line(
-            X_sub, dims=dims, cvar=None, color=cc, alpha=alpha, ax=ax,lw=lw,**kwargs
-        )
-=======
-        plot_projection_line(X_sub, dims=dims, color=cc, alpha=alpha, ax=ax, lw=lw)
-
->>>>>>> b5ae76c8
+            X_sub, dims=dims, cvar=None, color=cc, alpha=alpha, ax=ax, lw=lw, **kwargs
+        )
     return ax
 
 
@@ -335,11 +309,7 @@
     if len(dims) == 2:
         return _plot_projection_line_2D(X, cvar, dims, cmap=cmap, **kwargs)
     elif len(dims) == 3:
-<<<<<<< HEAD
-        ax = _plot_projection_line_3D(X, cvar, dims=dims, cmap=cmap,**kwargs)
-=======
-        return _plot_projection_line_3D(X, cvar, dims=dims, **kwargs)
->>>>>>> b5ae76c8
+        ax = _plot_projection_line_3D(X, cvar, dims=dims, cmap=cmap, **kwargs)
     else:
         raise ValueError("Number of dims must be two or three")
 
@@ -355,14 +325,9 @@
     vmin=None,
     vmax=None,
     lw=0.5,
-<<<<<<< HEAD
-    colorbar_title='',
+    colorbar_title="",
     plot_colorbar=True,
-    **kwargs
-=======
-    colorbar_title="",
     **kwargs,
->>>>>>> b5ae76c8
 ):
     """
     Plot 2D projection line.
@@ -381,15 +346,6 @@
         colorbar_title (str): Title for the colorbar.
         **kwargs: Additional keyword arguments.
 
-<<<<<<< HEAD
-    segments = np.stack([X[:-1,dims], X[1:,dims]], axis=1)
-    use_arrow = kwargs.pop('use_arrow',None)
-    if use_arrow:
-        a,b, =  segments[-1]
-        arrow=FancyArrowPatch(a,b,arrowstyle='-|>',color=color,lw=lw,alpha=alpha,mutation_scale=10)
-        segments = segments[:-1]
-
-=======
     Returns:
         Axes: The axes object containing the plot.
     """
@@ -397,8 +353,16 @@
         _, ax = _create_ax(dims)
 
     segments = np.stack([X[:-1, dims], X[1:, dims]], axis=1)
-    lc = LineCollection(segments, alpha=alpha, lw=lw, **kwargs)
->>>>>>> b5ae76c8
+    use_arrow = kwargs.pop("use_arrow", None)
+    if use_arrow:
+        (
+            a,
+            b,
+        ) = segments[-1]
+        arrow = FancyArrowPatch(
+            a, b, arrowstyle="-|>", color=color, lw=lw, alpha=alpha, mutation_scale=10
+        )
+        segments = segments[:-1]
 
     if cvar is not None:
         vmin = vmin or np.min(cvar)
@@ -416,22 +380,17 @@
         ax.add_patch(arrow)
 
     ax.autoscale()
-<<<<<<< HEAD
-    ax.set_aspect('equal')
-    ax.set_xlabel(f'Dim {dims[0]+1}')
-    ax.set_ylabel(f'Dim {dims[1]+1}')
-
-    if cvar is not None and plot_colorbar:
-        cbar = plt.colorbar(lc, ax=ax,pad=0.1,orientation='horizontal',location='top')
-        cbar.set_label(colorbar_title)
-        cbar.set_ticks([vmin,0,vmax])
-        cbar.solids.set_alpha(1)
-
-=======
     ax.set_aspect("equal")
     ax.set_xlabel(f"Dim {dims[0]+1}")
     ax.set_ylabel(f"Dim {dims[1]+1}")
->>>>>>> b5ae76c8
+
+    if cvar is not None and plot_colorbar:
+        cbar = plt.colorbar(
+            lc, ax=ax, pad=0.1, orientation="horizontal", location="top"
+        )
+        cbar.set_label(colorbar_title)
+        cbar.set_ticks([vmin, 0, vmax])
+        cbar.solids.set_alpha(1)
 
     return ax
 
@@ -500,8 +459,8 @@
     ax.add_collection(lc)
     ax.autoscale()
     if lims is None:
-        lim = np.nanmax(np.abs(X[:,dims]))
-        lims = [-lim,lim]
+        lim = np.nanmax(np.abs(X[:, dims]))
+        lims = [-lim, lim]
 
     _clean_3d_axes(ax, title, dims, pane_color, lims=lims)
 
@@ -619,7 +578,6 @@
             vmax=vmax,
             **kwargs,
         )
-
     if cvar is not None and plot_colorbar:
         _setup_colorbar(
             ax, p, vmin or np.min(cvar), vmax or np.max(cvar), colorbar_title
@@ -627,36 +585,11 @@
 
     ax.autoscale()
     if lims is None:
-        lim = np.nanmax(np.abs(X[:,dims]))
-        lims = [-lim,lim]
+        lim = np.nanmax(np.abs(X[:, dims]))
+        lims = [-lim, lim]
     _clean_3d_axes(ax, title, dims, pane_color, lims=lims)
 
-<<<<<<< HEAD
     return ax
-
-
-def _clean_3d_axes(ax, title, dims, pane_color, lims=None):
-    ax.set_title(title)
-
-    if lims is not None:
-        ax.set_xlim(lims)
-        ax.set_ylim(lims)
-        ax.set_zlim(lims)
-
-    ax.set_xlabel(f"Dim {dims[0]+1}")
-    ax.set_ylabel(f"Dim {dims[1]+1}")
-    ax.set_zlabel(f"Dim {dims[2]+1}")
-
-    ax.grid(False)
-
-    if pane_color is not None:
-        ax.xaxis.set_pane_color(pane_color)  # Set the color of the x-axis pane
-        ax.yaxis.set_pane_color(pane_color)  # Set the color of the y-axis pane
-        ax.zaxis.set_pane_color(pane_color)  # Set the color of the z-axis pane
-    return ax 
-=======
-    return ax.get_figure(), ax
->>>>>>> b5ae76c8
 
 
 def plot_2D_projection(
@@ -1152,11 +1085,6 @@
     ax.grid(visible=False)
     plt.tight_layout()
 
-<<<<<<< HEAD
-
-    return ax
-# TODO: plot most likely dynamics slice
-=======
     return ax
 
 
@@ -1198,7 +1126,47 @@
         ax.yaxis.set_pane_color(pane_color)  # Set the color of the y-axis pane
         ax.zaxis.set_pane_color(pane_color)  # Set the color of the z-axis pane
     return ax
->>>>>>> b5ae76c8
+
+
+def _clean_3d_axes(ax, title, dims, pane_color, lims=None):
+    """Modify 3D axes to be cleaner:
+            Set title
+            set axis labels
+            make limits equal
+            turn off grid
+            set background color
+    Args:
+        ax (matplotlib.axes._subplots.Axes3DSubplot): The 3D axes object to customize.
+        title (str): The title of the plot.
+        dims (tuple or list of ints): Dimensions to label the axes, corresponding to the 3D data dimensions (e.g., (0, 1, 2) for first three components).
+        pane_color (tuple or None): RGB color to set for the panes (background of each axis). Use None for default color.
+        lims (tuple or list of floats,optional): If None, autoscales axes. Axis limits to set for x, y, and z axes (e.g., (-1, 1) to set limits for all axes).
+
+    Returns:
+        ax (matplotlib.axes._subplots.Axes3DSubplot): The modified axes object.
+
+    Example:
+        ax = fig.add_subplot(111, projection='3d')
+        _clean_3d_axes(ax, "3D Plot", (0, 1, 2), (0.9, 0.9, 0.9, 0.5), (-1, 1))
+    """
+    ax.set_title(title)
+
+    if lims is not None:
+        ax.set_xlim(lims)
+        ax.set_ylim(lims)
+        ax.set_zlim(lims)
+
+    ax.set_xlabel(f"Dim {dims[0]+1}")
+    ax.set_ylabel(f"Dim {dims[1]+1}")
+    ax.set_zlabel(f"Dim {dims[2]+1}")
+
+    ax.grid(False)
+
+    if pane_color is not None:
+        ax.xaxis.set_pane_color(pane_color)  # Set the color of the x-axis pane
+        ax.yaxis.set_pane_color(pane_color)  # Set the color of the y-axis pane
+        ax.zaxis.set_pane_color(pane_color)  # Set the color of the z-axis pane
+    return ax
 
 
 def clean_polar_axis(ax):
