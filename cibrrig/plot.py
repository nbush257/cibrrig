import matplotlib.pyplot as plt
import numpy as np
from mpl_toolkits.mplot3d import Axes3D
import matplotlib.colors as mcolors
from .utils.utils import weighted_histogram, parse_opto_log, validate_intervals
from one.alf.io import AlfBunch
import seaborn as sns
from matplotlib.collections import LineCollection
from mpl_toolkits.mplot3d.art3d import Line3DCollection
from matplotlib.cm import ScalarMappable
from matplotlib.patches import FancyArrowPatch

# Maps laser wavelengths to hex codes
laser_colors = {473: "#00b7ff", 565: "#d2ff00", 635: "#ff0000"}

def plot_laser(laser_in, **kwargs):
    """
    Flexibly overlay laser stimulation.

    Args:
        laser_in (AlfBunch or array-like): The laser data to be plotted. Can be an AlfBunch object or an array of intervals.
        **kwargs: Additional keyword arguments to be passed to the plotting functions. These may include:
            mode (str): The plotting mode. Options are "shade", "bar", "vline", or any other (defaults to steps).
            ax (matplotlib.axes.Axes): The axes object to plot on. If None, a new figure and axes will be created.
            amp_label (str): Label for the amplitude axis when plotting amplitudes.
            wavelength (int): Laser wavelength in nm, used to determine the color of the plot.
            alpha (float or array-like): The alpha (transparency) value(s) for shaded areas.
            color (str or tuple): The color to use for plotting. If not provided, a default color based on wavelength is used.
            query (str): Query string to filter the data (only used in _plot_laser_log).
            rotation (int): Rotation angle for text annotations (only used in _plot_laser_log).
            fontsize (int): Font size for text annotations (only used in _plot_laser_log).
            Any other keyword arguments accepted by matplotlib plotting functions.

    Returns:
        matplotlib.axes.Axes: The axes object containing the plot.

    Notes:
        This function determines the appropriate plotting method based on the input type:
        - If laser_in is an AlfBunch object with a 'category' key, it calls _plot_laser_log.
        - If laser_in is an AlfBunch object without a 'category' key, it calls _plot_laser_alf.
        - For other input types, it calls _plot_laser_intervals.
        
        The specific kwargs used may vary depending on which underlying plotting function is called.
    """

    if isinstance(laser_in, AlfBunch):
        if "category" in laser_in.keys():
            ax = _plot_laser_log(laser_in, **kwargs)
        else:
            ax = _plot_laser_alf(laser_in, **kwargs)
    else:
        ax = _plot_laser_intervals(laser_in, **kwargs)
    return ax


def _plot_laser_alf(laser_in, **kwargs):
    """
    Plot laser data from a "laser" AlfBunch.

    Args:
        laser_in (AlfBunch): The AlfBunch object containing laser data.
        **kwargs: Additional keyword arguments to be passed to _plot_laser_intervals.

    Notes:
        This function extracts intervals and amplitudes from the AlfBunch object and calls
        _plot_laser_intervals with the appropriate parameters. It determines whether to use
        milliwatts or volts for the amplitude label based on the available keys in laser_in.
    """
    intervals = laser_in.intervals
    if "amplitudesMilliwatts" in laser_in.keys():
        amplitudes = laser_in.amplitudesMilliwatts
        amp_label = "mW"
    elif "amplitudesVolts" in laser_in.keys():
        amplitudes = laser_in.amplitudesVolts
        amp_label = "command volts"
    else:
        amplitudes = None

    _plot_laser_intervals(intervals, amplitudes, amp_label=amp_label, **kwargs)


def _plot_laser_intervals(
    intervals,
    amplitudes=None,
    ax=None,
    mode="shade",
    amp_label="",
    wavelength=473,
    alpha=0.2,
    **kwargs,
):
    """
    Plot laser intervals from arrays.

    Args:
        intervals (array-like): Array of laser intervals, where each interval is [start_time, end_time].
        amplitudes (array-like, optional): Array of amplitude values corresponding to each interval.
        ax (matplotlib.axes.Axes, optional): The axes object to plot on. If None, a new figure and axes will be created.
        mode (str, optional): The plotting mode. Options are "shade", "bar", "vline", or any other (defaults to steps).
        amp_label (str, optional): Label for the amplitude axis when plotting amplitudes.
        wavelength (int, optional): Laser wavelength in nm, used to determine the color of the plot. Default is 473.
        alpha (float or array-like, optional): The alpha (transparency) value(s) for shaded areas. Default is 0.2.
        **kwargs: Additional keyword arguments to be passed to the plotting functions.

    Returns:
        matplotlib.axes.Axes: The axes object containing the plot.

    Notes:
        This function supports multiple plotting modes:
        - "shade": Shades the intervals on the plot.
        - "bar": Plots horizontal bars for each interval.
        - "vline": Plots vertical lines at the start of each interval.
        - Any other mode defaults to plotting steps of the amplitudes.

        The function handles color selection based on the wavelength and can use a list
        of alpha values for varying transparency across intervals.
    """
    if ax is None:
        f = plt.figure()
        ax = f.add_subplot(111)

    try:
        iter(alpha)
        alpha_list = True
    except Exception:
        alpha_list = False

    if kwargs.get("color") is not None:
        color = kwargs.pop("color")
    else:
        color = laser_colors[wavelength]

    if mode == "shade":
        for ii, stim in enumerate(intervals):
            aa = alpha[ii] if alpha_list else alpha
            ax.axvspan(stim[0], stim[1], color=color, alpha=aa, **kwargs)
    elif mode == "bar":
        yy = ax.get_ylim()[1]
        yy = np.ones_like(intervals[:, 0]) * yy * 0.95
        ax.hlines(
            yy,
            intervals[:, 0],
            intervals[:, 1],
            color=color,
            **kwargs,
        )
    elif mode == "vline":
        y0 = ax.get_ylim()[0]
        y0 = np.ones_like(intervals[:, 0]) * y0

        y1 = ax.get_ylim()[1]
        y1 = np.ones_like(intervals[:, 0]) * y1
        ax.vlines(intervals[:, 0], y0, y1, color=color, **kwargs)
    else:
        # interleave zeros for the offsets
        print(f"mode {mode} not found. Plotting as steps")
        ax = ax.twinx()
        if amplitudes is None:
            new_amps = np.vstack(
                [np.zeros_like(intervals[:, 0]), np.ones_like(intervals[:, 0])]
            ).T.ravel()
        else:
            new_amps = np.vstack([np.zeros_like(amplitudes), amplitudes]).T.ravel()
        ax.step(intervals.ravel(), new_amps, color=laser_colors[wavelength], **kwargs)
        ax.set_ylabel(amp_label)
    plt.xlabel("Time (s)")
    return ax


def _plot_laser_log(log, query=None, rotation=45, fontsize=6, **kwargs):
    """
    Plot laser data from a "log" AlfBunch object.

    Args:
        log (AlfBunch): The AlfBunch object containing laser log data.
        query (str, optional): Query string to filter the data. Default is None.
        rotation (int, optional): Rotation angle for text annotations. Default is 45.
        fontsize (int, optional): Font size for text annotations. Default is 6.
        **kwargs: Additional keyword arguments to be passed to _plot_laser_intervals.

    Returns:
        matplotlib.axes.Axes: The axes object containing the plot.

    Notes:
        This function extracts opto data from the log, plots the intervals using _plot_laser_intervals,
        and adds text annotations for each interval. It handles both milliwatt and voltage amplitudes.
    """
    opto_df = log.to_df().query('category=="opto"')
    intervals = opto_df[["start_time", "end_time"]].values
    if "amplitude_mw" in opto_df.keys():
        amps = opto_df["amplitude_mw"]
        amp_units = "mW"
    else:
        amps = opto_df["amplitude"]
        amp_units = "command_volts"

    ax = _plot_laser_intervals(
        intervals, amplitudes=amps, amp_label=amp_units, **kwargs
    )
    if query:
        opto_df = opto_df.query(query)
    for _, rr in opto_df.iterrows():
        s = parse_opto_log(rr)
        # TODO: Fix text going big
        ax.text(
            np.mean([rr.start_time, rr.end_time]),
            plt.gca().get_ylim()[1],
            s,
            rotation=rotation,
            fontsize=fontsize,
        )
    return ax


def plot_projection_line_multicondition(
    X, tbins, intervals, colors, dims=[0, 1], ax=None, alpha=0.5,lw=1,**kwargs
):
    """
    overlay multiple conditions each with a defined color
    """
    validate_intervals(intervals[:, 0], intervals[:, 1], overlap_ok=True)
    assert len(colors) == intervals.shape[0]
    if ax is None:
        f = plt.figure()
        if len(dims) == 2:
            ax = f.add_subplot()
        elif len(dims) == 3:
            ax = f.add_subplot(projection="3d")

    if (len(dims)==3) and (kwargs.get('lims',None) is None):
        lim = np.nanmax(np.abs(X))
        lims = [-lim,lim]
        kwargs['lims'] = lim

    for ii, cc in enumerate(colors):
        t0, tf = intervals[ii]
        s0, sf = np.searchsorted(tbins, [t0, tf])

        X_sub = X[s0 - 1 : sf, :]
        ax = plot_projection_line(
            X_sub, dims=dims, cvar=None, color=cc, alpha=alpha, ax=ax,lw=lw,**kwargs
        )
    return ax


def plot_projection_line(X, cvar=None, dims=[0, 1], cmap="viridis", **kwargs):
    if len(dims) == 2:
        ax = _plot_projection_line_2D(X, cvar, dims, cmap=cmap, **kwargs)
    elif len(dims) == 3:
        ax = _plot_projection_line_3D(X, cvar, dims=dims, cmap=cmap,**kwargs)
    else:
        raise ValueError("Number of dims must be two or three")
    return ax


def _plot_projection_line_2D(
    X,
    cvar=None,
    dims=[0, 1],
    cmap="viridis",
    color="k",
    ax=None,
    alpha=0.5,
    vmin=None,
    vmax=None,
    lw=0.5,
    colorbar_title='',
    plot_colorbar=True,
    **kwargs
):
    if ax is None:
        f = plt.figure()
        ax = f.add_subplot()


    segments = np.stack([X[:-1,dims], X[1:,dims]], axis=1)
    use_arrow = kwargs.pop('use_arrow',None)
    if use_arrow:
        a,b, =  segments[-1]
        arrow=FancyArrowPatch(a,b,arrowstyle='-|>',color=color,lw=lw,alpha=alpha,mutation_scale=10)
        segments = segments[:-1]


    if cvar is not None:
        vmin = vmin or np.min(cvar)
        vmax = vmax or np.max(cvar)
        norm = mcolors.Normalize(vmin=vmin, vmax=vmax)
        lc = LineCollection(segments,alpha=alpha,lw=lw,cmap=cmap,**kwargs)
        lc.set_array(cvar)
        lc.set_norm(norm)
    else:
        lc = LineCollection(segments,alpha=alpha,lw=lw,**kwargs)
        lc.set_color(color)
    
    ax.add_collection(lc)
    if use_arrow:
        ax.add_patch(arrow)

    ax.autoscale()
    ax.set_aspect('equal')
    ax.set_xlabel(f'Dim {dims[0]+1}')
    ax.set_ylabel(f'Dim {dims[1]+1}')

    if cvar is not None and plot_colorbar:
        cbar = plt.colorbar(lc, ax=ax,pad=0.1,orientation='horizontal',location='top')
        cbar.set_label(colorbar_title)
        cbar.set_ticks([vmin,0,vmax])
        cbar.solids.set_alpha(1)


    return ax


def _plot_projection_line_3D(
    X,
    cvar=None,
    dims=[0, 1, 2],
    cmap="viridis",
    color="k",
    ax=None,
    title="",
    alpha=0.5,
    lims=None,
    pane_color=None,
    colorbar_title="",
    plot_colorbar=True,
    vmin=None,
    vmax=None,
    lw=0.5,
    **kwargs,
):

    if ax is None:
        f = plt.figure()
        ax = f.add_subplot(projection="3d")
    segments = np.stack([X[:-1,dims], X[1:,dims]], axis=1)

    if cvar is not None:
        vmin = vmin or np.min(cvar)
        vmax = vmax or np.max(cvar)
        norm = mcolors.Normalize(vmin=vmin, vmax=vmax)
        cmap = plt.get_cmap(cmap)
        colors = cmap(norm(cvar[:-1]))
        lc = Line3DCollection(segments,alpha=np.ones_like(cvar[:-1])*alpha,lw=lw,colors=colors,**kwargs)
        lc.set_norm(norm)
        sm = ScalarMappable(cmap=cmap, norm=norm)
        sm.set_array(colors)
        cbar = plt.colorbar(sm, ax=ax, pad=0.1,location='top',orientation='horizontal')
        cbar.set_label(colorbar_title)
        cbar.solids.set_alpha(1)
    else:
        lc = Line3DCollection(segments,alpha=alpha,lw=lw,**kwargs)
        lc.set_color(color)
    
    ax.add_collection(lc)
    ax.autoscale()
    if lims is None:
        lim = np.nanmax(np.abs(X[:,dims]))
        lims = [-lim,lim]

    _clean_3d_axes(ax, title, dims, pane_color, lims=lims)

    return ax


def plot_projection(X, dims, **kwargs):
    if len(dims) == 2:
        return plot_2D_projection(X, dims, **kwargs)
    elif len(dims) == 3:
        return plot_3D_projection(X, dims, **kwargs)
    else:
        raise (ValueError(f"Number of plotted dimensions must be 2 or 3. {dims=}"))


def plot_3D_projection(
    X,
    dims=[0, 1, 2],
    cvar=None,
    ax=None,
    title="",
    s=1,
    vmin=None,
    vmax=None,
    cmap="viridis",
    c="k",
    alpha=0.2,
    lims=None,
    plot_colorbar=True,
    colorbar_title="",
    pane_color=None,
    **kwargs
):
    assert len(dims) == 3, f"Must choose 3 dimensions to plot. Chose {dims}"
    if ax is None:
        f = plt.figure()
        ax = f.add_subplot(111, projection="3d")
    else:
        f = ax.get_figure()

    assert isinstance(ax, Axes3D), "ax must be a 3D projection"

    if cvar is None:
        p = ax.scatter(
            X[:, dims[0]], X[:, dims[1]], X[:, dims[2]], c=c, s=s, alpha=alpha
        )
    else:
        vmin = vmin or np.min(cvar)
        vmax = vmax or np.max(cvar)
        p = ax.scatter(
            X[:, dims[0]],
            X[:, dims[1]],
            X[:, dims[2]],
            c=cvar,
            s=s,
            cmap=cmap,
            alpha=alpha,
            vmin=vmin,
            vmax=vmax,
            **kwargs
        )
        if plot_colorbar:
            cbar = plt.colorbar(p, ax=ax,pad=0.1,orientation='horizontal',location='top')
            cbar.set_label(colorbar_title)
            cbar.set_ticks([vmin,0,vmax])
            cbar.solids.set(alpha=1)

    ax.autoscale()
    if lims is None:
        lim = np.nanmax(np.abs(X[:,dims]))
        lims = [-lim,lim]
    _clean_3d_axes(ax, title, dims, pane_color, lims=lims)

    return ax


<<<<<<< HEAD
=======
def _clean_3d_axes(ax, title, dims, pane_color, lims=None):
    ax.set_title(title)

    if lims is not None:
        ax.set_xlim(lims)
        ax.set_ylim(lims)
        ax.set_zlim(lims)

    ax.set_xlabel(f"Dim {dims[0]+1}")
    ax.set_ylabel(f"Dim {dims[1]+1}")
    ax.set_zlabel(f"Dim {dims[2]+1}")

    ax.grid(False)

    if pane_color is not None:
        ax.xaxis.set_pane_color(pane_color)  # Set the color of the x-axis pane
        ax.yaxis.set_pane_color(pane_color)  # Set the color of the y-axis pane
        ax.zaxis.set_pane_color(pane_color)  # Set the color of the z-axis pane
    return ax 


>>>>>>> 502797b1
def plot_2D_projection(
    X,
    dims=[0, 1],
    cvar=None,
    ax=None,
    title="",
    s=1,
    vmin=None,
    vmax=None,
    cmap="viridis",
    c="C1",
    alpha=0.2,
    lims=[-4, 4],
    plot_colorbar=True,
    colorbar_title="",
):
    if ax is None:
        f = plt.figure()
        ax = f.add_subplot(111)
    else:
        f = ax.get_figure()
    assert len(dims) == 2, f"Must choose 2 dimensions to plot. Chose {dims}"

    if cvar is None:
        p = ax.scatter(X[:, dims[0]], X[:, dims[1]], color=c, s=s, alpha=alpha)
    else:
        vmin = vmin or np.min(cvar)
        vmax = vmax or np.max(cvar)
        p = ax.scatter(
            X[:, dims[0]],
            X[:, dims[1]],
            c=cvar,
            s=s,
            cmap=cmap,
            alpha=alpha,
            vmin=vmin,
            vmax=vmax,
        )
        if plot_colorbar:
            cbar = plt.colorbar(p, ax=ax,pad=0.1,orientation='horizontal',location='top')
            cbar.set_label(colorbar_title)
            cbar.set_ticks([vmin,0,vmax])
            cbar.solids.set(alpha=1)

    ax.set_title(title)

    ax.autoscale()
    ax.set_aspect('equal')

    ax.set_xlabel(f"Dim {dims[0]+1}")
    ax.set_ylabel(f"Dim {dims[1]+1}")
    ax.spines[["right", "top"]].set_visible(False)

    return ax


def plot_polar_average(
    x,
    y,
    t,
    ax=None,
    t0=None,
    tf=None,
    color="k",
    bins=50,
    multi="sem",
    alpha=0.3,
    **plot_kwargs,
):
    """Plot y as a function of x on a polar scale.
    x should have domain [-pi,pi]
    t0 and tf can be times or lists of times. If left  None, the entire data will be considered
    if t0 and tf are lists or arrays, then  the average of the intervals defined by[t0_i,tf_i] will be computed, and the shaded region will be defined by "multi"

    # TODO: work with multiple conditions

    Args:
        x (1D numpy array): _description_
        y (1D numpy array): _description_
        t (1D numpy array): _description_
        ax (matplotlib axis, optional): _description_. Defaults to None.
        t0 (int or list, optional): start times of the epochs to consider. Defaults to None.
        tf (int or list, optional): end times of the epochs to consider. Defaults to None.
        color (str, optional): color. Defaults to 'k'.
        bins (int, optional): number of bins to split the unit circle into. Defaults to 50.
        multi (str, optional): What metrics to use for the shaded region. Can be ['std','sem']. If not these, then individual traces are plotted. Defaults to 'sem'.
        alpha (float, optional): Transparency of shaded region. Defaults to 0.3.
    """

    try:
        iter(t0)
    except Exception:
        t0 = [t0]

    try:
        iter(tf)
    except Exception:
        tf = [tf]

    if type(color) is not list:
        color = [color]

    assert len(t0) == len(tf), f"{len(t0)=} and {len(tf)=}; they must have same shape"

    y_polar_out = []

    for ii, (start, stop) in enumerate(zip(t0, tf)):
        s0, sf = np.searchsorted(t, [start, stop])
        phase_bins, y_polar = weighted_histogram(
            x[s0:sf], y[s0:sf], bins=bins, wrap=True
        )
        y_polar_out.append(y_polar)

    y_polar_out = np.vstack(y_polar_out)
    m = np.mean(y_polar_out, 0)

    # Plotting
    if ax is None:
        f = plt.figure()
        ax = f.add_subplot(projection="polar")
    else:
        f = None

    if multi == "sem":
        lb = m - np.nanstd(y_polar_out, 0) / np.sqrt(y_polar_out.shape[0])
        ub = m + np.nanstd(y_polar_out, 0) / np.sqrt(y_polar_out.shape[0])
        ax.plot(phase_bins, np.mean(y_polar_out, 0), color=color[0], **plot_kwargs)
        ax.fill_between(phase_bins, lb, ub, color=color[0], alpha=alpha)
    elif multi == "std":
        lb = m - np.nanstd(y_polar_out, 0)
        ub = m + np.nanstd(y_polar_out, 0)
        ax.plot(phase_bins, np.mean(y_polar_out, 0), color=color[0], **plot_kwargs)
        ax.fill_between(phase_bins, lb, ub, color=color[0], alpha=alpha)
    else:
        for ii, y_polar in enumerate(y_polar_out):
            if len(color) == 1:
                c = color[0]
            else:
                c = color[ii]
            ax.plot(phase_bins, y_polar, color=c, **plot_kwargs)
    clean_polar_axis(ax)
    return (f, ax, y_polar_out, phase_bins)


def plot_reset_curve(
    breaths,
    events,
    wavelength=473,
    annotate=False,
    norm=True,
    plot_tgl=True,
    n_control=100,
):
    """
    Plot a reset curve. Designed for opto stimulation plotting
    TODO: Make general for times, not specifically a breaths alf object since it really only needs on and off timing
    TODO: maybe normalize to -pi->pi

    returns: (cycle_stim_time,cycle_duration,cycle_stim_time_rand,cycle_duration_rand)
    (x_stim,y_stim,x_control,y_control)


    Args:
        breaths (AlfBunch): Breath timing data. Needs attributes "times","IBI", and "duration_sec".
        events (1D numpy array): Times of events to compute the phase reset for
        wavelength (int, optional): Wavelength of the optical stimulus. Defaults to 473.
        annotate (bool, optional): Make annotations and colors on the plot to aid in understanding. Can be noisy. Defaults to False.
        norm (bool, optional): Whether to normalize the times to phase (0-1). Defaults to True.
        plot_tgl (bool, optional): Flag to include plotting. Defaults to True.
    """

    def _get_relative_times(times, events):
        idx_last = np.searchsorted(times, events) - 1
        idx_next = idx_last + 1
        t_last = events - times[idx_last]
        t_next = times[idx_next] - events
        return (t_last, t_next)

    t0, tf = events.min(), events.max()
    idx = np.logical_and(breaths.times > t0, breaths.times < tf)

    mean_IBI = breaths.IBI[idx].mean()
    mean_dur = breaths.duration_sec[idx].mean()
    if norm:
        norm_value = mean_IBI
    else:
        norm_value = 1
    xmax = []
    ymax = []
    rand_samp = np.random.uniform(low=t0, high=tf, size=(n_control,))

    # Compute and plot vals
    t_since_last_on_rand, t_to_next_on_end = _get_relative_times(
        breaths.times, rand_samp
    )
    cycle_duration_rand = (t_to_next_on_end + t_since_last_on_rand) / norm_value
    cycle_stim_time_rand = t_since_last_on_rand / norm_value
    if plot_tgl:
        (ctrls,) = plt.plot(
            cycle_stim_time_rand, cycle_duration_rand, "ko", ms=3, alpha=0.5, mew=0
        )

    t_since_last_on, t_to_next_on = _get_relative_times(breaths.times, events)
    cycle_duration = (t_to_next_on + t_since_last_on) / norm_value
    cycle_stim_time = t_since_last_on / norm_value
    if plot_tgl:
        (stims,) = plt.plot(
            cycle_stim_time,
            cycle_duration,
            "o",
            color=laser_colors[wavelength],
            mec="k",
            mew=0,
        )

    # # Skip plotting and just output data
    if not plot_tgl:
        return (
            cycle_stim_time,
            cycle_duration,
            cycle_stim_time_rand,
            cycle_duration_rand,
        )

    # Prettify plot
    if norm:
        # Essential plot features
        plt.axvline(mean_dur / mean_IBI, color="k", ls="--", lw=0.5)
        plt.axhline(1, color="k", ls="--", lw=0.5)
        plt.plot([0, 2], [0, 2], color="tab:red")
        plt.xlabel("Stim time (normalized)")
        plt.ylabel("Cycle duration (normalized)")
        plt.xlim(0, 1.5)
        plt.ylim(0, 2)
        plt.yticks([0, 1, 2])
        plt.xticks([0, 0.5, 1])

        # Accessory plot features
        if plot_tgl & annotate:
            plt.text(
                0.01, 1.5, "Prolong inspiration", ha="left", va="bottom", rotation=90
            )
            plt.text(
                0.01, 0.01, "Shorten inspiration", ha="left", va="bottom", rotation=90
            )
            plt.text(
                mean_dur / mean_IBI + 0.01,
                mean_dur / mean_IBI + 0.05,
                "Phase advance",
                ha="left",
                va="bottom",
                rotation=90,
            )
            plt.text(
                mean_dur / mean_IBI + 0.01,
                1.5,
                "Phase delay",
                ha="left",
                va="bottom",
                rotation=90,
            )

            plt.fill_between(
                [0, mean_dur / mean_IBI],
                [0, mean_dur / mean_IBI],
                [1, 1],
                color="tab:purple",
                alpha=0.2,
            )
            plt.fill_between(
                [0, mean_dur / mean_IBI], [1, 1], [2, 2], color="tab:green", alpha=0.2
            )
            pts = np.array(
                [
                    [mean_dur / mean_IBI, 1],
                    [1, 1],
                    [1.5, 1.5],
                    [1.5, 2],
                    [mean_dur / mean_IBI, 2],
                ]
            )
            plt.fill(pts[:, 0], pts[:, 1], color="tab:orange", alpha=0.2)
            # plt.fill_between([mean_dur / mean_IBI, 1], [1, 1], [2, 2], color='tab:orange', alpha=0.2)
            plt.fill_between(
                [mean_dur / mean_IBI, 1],
                [mean_dur / mean_IBI, 1],
                [1, 1],
                color="tab:grey",
                alpha=0.2,
            )

            plt.text(
                mean_dur / mean_IBI / 2,
                mean_dur / mean_IBI / 2 * 0.8,
                "Lower bound",
                color="tab:red",
                rotation=26,
            )

            plt.text(
                mean_dur / mean_IBI / 2,
                plt.gca().get_ylim()[1],
                "Inspiration",
                ha="center",
                va="top",
            )
            plt.text(
                mean_dur / mean_IBI + (1 - mean_dur / mean_IBI) / 2,
                plt.gca().get_ylim()[1],
                "Expiration",
                ha="center",
                va="top",
            )

            plt.xlim(0, 1.5)
            plt.ylim(0, 2)
            plt.yticks([0, 1, 2])
            plt.xticks([0, 0.5, 1, 1.5])
    else:
        xmax = np.max(np.concatenate([t_since_last_on, t_since_last_on_rand]))
        ymax = np.max(np.concatenate([t_to_next_on, t_to_next_on_end]))
        plt.axvline(mean_dur, color="k", ls="--", lw=0.5)
        plt.axhline(mean_IBI, color="k", ls="--", lw=0.5)

        plt.plot([0, mean_dur + mean_IBI], [0, mean_IBI + mean_dur], color="tab:red")

        plt.xlabel("Time since last breath onset (s)")
        plt.ylabel("Total time between breaths (s)")

        plt.xlim([0, xmax])
        plt.ylim([0, ymax * 1.1])

        # Phase advance
        pts = np.array(
            [[mean_dur, mean_dur], [mean_IBI, mean_IBI], [mean_dur, mean_IBI]]
        )
        plt.fill_between(pts[:, 0], pts[:, 1], color="tab:green", alpha=0.3)

        # Phase delay
        pts = np.array(
            [
                [mean_dur, mean_IBI],
                [mean_IBI, mean_IBI],
                [mean_IBI + mean_dur, mean_IBI + mean_dur],
                [mean_IBI + mean_dur, plt.gca().get_ylim()[1]],
                [mean_dur, plt.gca().get_ylim()[1]],
            ]
        )
        plt.fill(pts[:, 0], pts[:, 1], color="tab:grey", alpha=0.3)

        # Shorten inspiration
        pts = np.array(
            [[0, 0], [mean_dur, mean_dur], [mean_dur, mean_IBI], [0, mean_IBI]]
        )
        plt.fill(pts[:, 0], pts[:, 1], color="tab:purple", alpha=0.3)

        # Prolong inspiration
        pts = np.array(
            [
                [0, mean_IBI],
                [mean_dur, mean_IBI],
                [mean_dur, plt.gca().get_ylim()[1]],
                [0, plt.gca().get_ylim()[1]],
            ]
        )
        plt.fill(pts[:, 0], pts[:, 1], color="tab:orange", alpha=0.3)

        if annotate:
            plt.text(mean_dur, mean_dur / 2, "inspiration\nduration", rotation=90)
            plt.text(0, (mean_dur + mean_IBI) / 2, "Shorten inspiration", ha="left")
            plt.text(
                0, plt.gca().get_ylim()[1], "Prolong inspiration", ha="left", va="top"
            )
            plt.text(
                mean_dur,
                (mean_dur + mean_IBI) / 2,
                "Advance phase",
                ha="left",
                va="center",
            )
            plt.text(
                mean_dur, plt.gca().get_ylim()[1], "Delay phase", ha="left", va="top"
            )
            plt.text(
                (mean_dur + mean_IBI) / 2,
                (mean_dur + mean_IBI) / 2,
                "Lower bound",
                color="tab:red",
                ha="left",
                va="top",
            )
            plt.legend([stims, ctrls], ["Stims", "Random"])

    sns.despine()
    return (cycle_stim_time, cycle_duration, cycle_stim_time_rand, cycle_duration_rand)


def plot_sweeps(xt, x, times, pre, post, ax=None, **kwargs):
    """
    Time align a trace x to the event times in "times"
    """
    if ax is None:
        f = plt.figure()
        ax = f.add_subplot()
    for tt in times:
        t0 = tt - pre
        tf = tt + post
        s0, st, sf = np.searchsorted(xt, [t0, tt, tf])
        ax.plot(xt[s0:sf] - xt[st], x[s0:sf], **kwargs)


def plot_most_likely_dynamics(
    model,
    xlim=(-4, 4),
    ylim=(-3, 3),
    nxpts=20,
    nypts=20,
    alpha=0.8,
    ax=None,
    figsize=(3, 3),
    colors=[f'C{x}' for x in range(7)],
):
    '''
    Plotting of underlying vector fields from Linderman Lab
    '''

    K = model.K
    assert model.D == 2
    x = np.linspace(*xlim, nxpts)
    y = np.linspace(*ylim, nypts)
    X, Y = np.meshgrid(x, y)
    xy = np.column_stack((X.ravel(), Y.ravel()))

    # Get the probability of each state at each xy location
    z = np.argmax(xy.dot(model.transitions.Rs.T) + model.transitions.r, axis=1)

    if ax is None:
        fig = plt.figure(figsize=figsize)
        ax = fig.add_subplot(111)

    for k, (A, b) in enumerate(zip(model.dynamics.As, model.dynamics.bs)):
        dxydt_m = xy.dot(A.T) + b - xy

        zk = z == k
        if zk.sum(0) > 0:
            ax.quiver(
                xy[zk, 0],
                xy[zk, 1],
                dxydt_m[zk, 0],
                dxydt_m[zk, 1],
                color=colors[k % len(colors)],
                alpha=alpha,
            )

    ax.set_xlabel("$x_1$")
    ax.set_ylabel("$x_2$")


    return ax


def plot_most_likely_dynamics_3D(
            model,
    xlim=(-4, 4),
    ylim=(-3, 3),
    zlim=(-3, 3),
    nxpts=10,
    nypts=10,
    nzpts=10,
    alpha=0.2,
    ax=None,
    figsize=(3, 3),
    length=0.2,
    colors=[f'C{x}' for x in range(7)],
):
    '''
    Extension of the linderman vectorfield plot to 3D

    '''
    assert model.D == 3
    x = np.linspace(*xlim, nxpts)
    y = np.linspace(*ylim, nypts)
    z = np.linspace(*zlim, nzpts)
    
    X, Y, Z = np.meshgrid(x, y, z, indexing='ij')

    xyz = np.column_stack((X.ravel(), Y.ravel(),Z.ravel()))

    # Get the probability of each state at each xyz location
    k_state = np.argmax(xyz.dot(model.transitions.Rs.T) + model.transitions.r, axis=1)

    if ax is None:
        fig = plt.figure(figsize=figsize)
        ax = fig.add_subplot(111,projection='3d')

    for k, (A, b) in enumerate(zip(model.dynamics.As, model.dynamics.bs)):
        dxyzdt_m = xyz.dot(A.T) + b - xyz

        zk = k_state == k
        if zk.sum(0) > 0:
            ax.quiver(
                xyz[zk, 0],
                xyz[zk, 1],
                xyz[zk, 2],
                dxyzdt_m[zk, 0],
                dxyzdt_m[zk, 1],
                dxyzdt_m[zk, 2],
                color=colors[k % len(colors)],
                alpha=alpha,
                length=length
            )
    ax.set_xlabel("$x_1$")
    ax.set_ylabel("$x_2$")
    ax.set_zlabel("$x_3$")
    ax.grid(visible=False)
    plt.tight_layout()


<<<<<<< HEAD
    return(ax)


def _clean_3d_axes(ax, title, dims, pane_color, lims):
    ax.set_title(title)

    ax.set_xlim(lims)
    ax.set_ylim(lims)
    ax.set_zlim(lims)

    ax.set_xlabel(f"Dim {dims[0]+1}")
    ax.set_ylabel(f"Dim {dims[1]+1}")
    ax.set_zlabel(f"Dim {dims[2]+1}")

    ax.grid(False)

    if pane_color is not None:
        ax.xaxis.set_pane_color(pane_color)  # Set the color of the x-axis pane
        ax.yaxis.set_pane_color(pane_color)  # Set the color of the y-axis pane
        ax.zaxis.set_pane_color(pane_color)  # Set the color of the z-axis pane
    return(ax)


def clean_polar_axis(ax):
    ax.set_yticks([ax.get_yticks()[-1]])
    ax.set_xticks([0, np.pi / 2, np.pi, np.pi * 3 / 2])
    ax.set_xticklabels(["0", "$\\frac{\pi}{2}$", "$\pi$", "$\\frac{-\pi}{2}$"])


def clean_linear_radial_axis(ax):
    ax.set_xticks([-np.pi, -np.pi / 2, 0, np.pi / 2, np.pi])
    ax.set_xticklabels(
        ["$-\pi$", "$\\frac{-\pi}{2}$", "0", "$\\frac{\pi}{2}$", "$\pi$"]
    )
    sns.despine(trim=True)
=======
    return ax
# TODO: plot most likely dynamics slice
>>>>>>> 502797b1
<|MERGE_RESOLUTION|>--- conflicted
+++ resolved
@@ -433,8 +433,6 @@
     return ax
 
 
-<<<<<<< HEAD
-=======
 def _clean_3d_axes(ax, title, dims, pane_color, lims=None):
     ax.set_title(title)
 
@@ -456,7 +454,6 @@
     return ax 
 
 
->>>>>>> 502797b1
 def plot_2D_projection(
     X,
     dims=[0, 1],
@@ -510,7 +507,7 @@
     ax.set_ylabel(f"Dim {dims[1]+1}")
     ax.spines[["right", "top"]].set_visible(False)
 
-    return ax
+    return (f, ax)
 
 
 def plot_polar_average(
@@ -975,28 +972,8 @@
     plt.tight_layout()
 
 
-<<<<<<< HEAD
-    return(ax)
-
-
-def _clean_3d_axes(ax, title, dims, pane_color, lims):
-    ax.set_title(title)
-
-    ax.set_xlim(lims)
-    ax.set_ylim(lims)
-    ax.set_zlim(lims)
-
-    ax.set_xlabel(f"Dim {dims[0]+1}")
-    ax.set_ylabel(f"Dim {dims[1]+1}")
-    ax.set_zlabel(f"Dim {dims[2]+1}")
-
-    ax.grid(False)
-
-    if pane_color is not None:
-        ax.xaxis.set_pane_color(pane_color)  # Set the color of the x-axis pane
-        ax.yaxis.set_pane_color(pane_color)  # Set the color of the y-axis pane
-        ax.zaxis.set_pane_color(pane_color)  # Set the color of the z-axis pane
-    return(ax)
+    return ax
+# TODO: plot most likely dynamics slice
 
 
 def clean_polar_axis(ax):
@@ -1011,7 +988,3 @@
         ["$-\pi$", "$\\frac{-\pi}{2}$", "0", "$\\frac{\pi}{2}$", "$\pi$"]
     )
     sns.despine(trim=True)
-=======
-    return ax
-# TODO: plot most likely dynamics slice
->>>>>>> 502797b1
